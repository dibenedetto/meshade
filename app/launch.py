# launch

import argparse
import asyncio
import os
import time
import uuid
import uvicorn


from   dotenv                  import load_dotenv
<<<<<<< HEAD
from   fastapi                 import FastAPI, WebSocket
=======
from   fastapi                 import FastAPI, HTTPException
>>>>>>> 32c2d627
from   fastapi.middleware.cors import CORSMiddleware
from   functools               import partial
from   typing                  import Any


<<<<<<< HEAD
from   numel                   import (
	AppContext,
=======
from core import (
>>>>>>> 32c2d627
	compact_config,
	extract_config,
	get_backends,
	load_config,
	unroll_config,
	validate_config,
)
from   schema                  import DEFAULT_APP_PORT, AppConfig, Event, EventType
from   utils                   import get_time_str, log_print, seed_everything
from   workflow                import ExecutionStatus, WorkflowExecutor

from event_bus import (
	get_event_bus,
)

from schema import (
	DEFAULT_APP_PORT,
	AppConfig,
)

from utils import (
	get_time_str,
	log_print,
	seed_everything,
)

from workflow_api import (
	setup_workflow_api,
)

from workflow_engine import (
	WorkflowContext,
	WorkflowEngine,
)

from workflow_manager import (
	WorkflowManager,
)


load_dotenv()

current_dir = os.path.dirname(os.path.abspath(__file__))


def add_middleware(app: FastAPI) -> None:
	app.add_middleware(
		CORSMiddleware,
		allow_credentials = False,
		allow_headers     = ["*"],
		allow_methods     = ["*"],
		allow_origins     = ["*"],
	)


def adjust_config(config: AppConfig) -> AppConfig:
	config = unroll_config(config)
	if not validate_config(config):
		return None
	config = compact_config(config)
	return config


async def run_agent(app: Any, agent_index, *args, **kwargs) -> Any:
	result = await app.run(agent_index, *args, **kwargs)
	return result


def try_apply_seed(config: AppConfig) -> None:
	if config.options is not None:
		seed = config.app_options[config.options].seed
		if seed is not None:
			seed_everything(seed)


if True:
	parser = argparse.ArgumentParser(description="App configuration")
	parser .add_argument("--port", type=int, default=DEFAULT_APP_PORT, help="Listening port for control server")
	parser .add_argument("--config-path", type=str, default="config.json", help="Path to configuration file")
	args   = parser.parse_args()


if True:
	schema = None
	try:
		schema_path = os.path.join(current_dir, "schema.py")
		with open(schema_path, "r", encoding="utf-8") as f:
			schema_text = f.read()
		schema = {
			"schema" : schema_text,
		}
	except Exception as e:
		log_print(f"Error reading schema definition: {e}")
		raise e


if True:
	# Load workflow schema too
	workflow_schema = None
	try:
		workflow_schema_path = os.path.join(current_dir, "workflow_schema.py")
		with open(workflow_schema_path, "r", encoding="utf-8") as f:
			workflow_schema_text = f.read()
		workflow_schema = {
			"schema": workflow_schema_text,
		}
	except Exception as e:
		log_print(f"Error reading workflow schema: {e}")
		raise HTTPException(status_code=500, detail=str(e))


if True:
	config = load_config(args.config_path) or AppConfig()
	config.port = args.port
	config = adjust_config(config)
	if config is None:
		raise ValueError("Invalid app configuration")
	try_apply_seed(config)


if True:
	event_bus        = get_event_bus()
	workflow_eng     = None
	workflow_manager = WorkflowManager(config, storage_dir="workflows")
	workflow_manager .load_all_from_directory()


if True:
	impl_modules = [os.path.splitext(f)[0] for f in os.listdir(current_dir) if (f.startswith("impl_") and f.endswith(".py"))]
	for module_name in impl_modules:
		try:
			impl_module = __import__(module_name)
			impl_module.register()
		except Exception as e:
			log_print(f"Error importing module '{module_name}': {e}")


if True:
	ctrl_server     = None
	ctrl_status     = {
		"config" : None,
		"status" : "waiting",
	}
<<<<<<< HEAD

	apps            = None
	app_ctx         = None
	workflows       = None
=======
	apps            = None
>>>>>>> 32c2d627
	running_servers = []
	ctrl_app        = FastAPI(title="Control")
	add_middleware(ctrl_app)


# ========================================================================
# Original API Endpoints (App Schema & Config)
# ========================================================================

@ctrl_app.post("/ping")
async def ping():
	timestamp = get_time_str()
	result = {
		"message"   : "pong",
		"timestamp" : timestamp,
	}
	return result


@ctrl_app.post("/schema")
async def export_schema():
	"""Export app schema"""
	global schema
	return schema


@ctrl_app.post("/workflow/schema")
async def export_workflow_schema():
	"""Export workflow schema with node type definitions from Pydantic"""
	global workflow_schema
	
	# Import the Pydantic enum to get valid node types
	from workflow_schema import WorkflowNodeType
	
	# Build node type metadata from the Pydantic schema
	node_types = {}
	for node_type in WorkflowNodeType:
		type_name = node_type.value
		
		# Define slot configurations based on node type
		if type_name == "start":
			node_types[type_name] = {
				"inputs": [],
				"outputs": ["output"],
				"description": "Start node - outputs initial workflow variables"
			}
		elif type_name == "end":
			node_types[type_name] = {
				"inputs": ["input"],
				"outputs": [],
				"description": "End node - collects final outputs"
			}
		elif type_name in ["agent", "prompt", "tool", "transform"]:
			node_types[type_name] = {
				"inputs": ["input"],
				"outputs": ["output"],
				"description": f"{type_name.title()} node - processes input data"
			}
		elif type_name == "decision":
			node_types[type_name] = {
				"inputs": ["input"],
				"outputs": ["dynamic"],  # Outputs determined by branches config
				"description": "Decision node - routes data based on conditions"
			}
		elif type_name == "merge":
			node_types[type_name] = {
				"inputs": ["dynamic"],  # Multiple inputs
				"outputs": ["output"],
				"description": "Merge node - combines multiple inputs"
			}
		elif type_name == "user_input":
			node_types[type_name] = {
				"inputs": [],
				"outputs": ["output"],
				"description": "User input node - waits for user input"
			}
	
	# Return both the schema text and node type metadata
	return {
		"schema": workflow_schema["schema"],
		"node_types": node_types,
		"valid_types": [t.value for t in WorkflowNodeType]
	}


@ctrl_app.post("/import")
async def import_config(cfg: dict):
	global apps, config, ctrl_status
	if apps is not None:
		return {"error": "App is running"}
	new_config = AppConfig(**cfg)
	new_config = adjust_config(new_config)
	if new_config is None:
		return {"error": "Invalid app configuration"}
	config = new_config
	ctrl_status["status"] = "ready"
	return config


@ctrl_app.post("/export")
async def export_config():
	global config
	return config


@ctrl_app.post("/start")
async def start_app():
<<<<<<< HEAD
	global apps, app_ctx, config, ctrl_status, running_servers, workflows
=======
	global apps, config, ctrl_status, running_servers, workflow_eng
>>>>>>> 32c2d627
	if apps is not None:
		return {"error": "App is already running"}
	try:
		host       = "0.0.0.0"
		agent_port = config.port + 1

		try_apply_seed(config)

		active_agents = [True] * len(config.agents)
		backends      = get_backends()
		apps          = []
		app_agents    = []
		app_tools     = []

		agent_index   = 0
		agent_remap   = {}
		tool_remap    = {}

		for backend, ctor in backends.values():
<<<<<<< HEAD
			bkd_cfg = extract_config(config, backend, active_agents)
			if not bkd_cfg.agents:
				apps       .append(None)
				app_agents .append(None)
				continue

			app       = ctor(bkd_cfg)
			app_agent = partial(run_agent, app, agent_index)

			apps       .append(app)
			app_agents .append(app_agent)
=======
			bkd_cfg, agent_rmp, tool_rmp = extract_config(config, backend, active_agents)
			if not bkd_cfg or not bkd_cfg.agents:
				continue

			app     = ctor(bkd_cfg)
			app_idx = len(apps)
			rmp     = { global_idx : (app_idx, local_idx) for global_idx, local_idx in agent_rmp.items() }
			agent_remap.update(rmp)

			apps.append(app)
>>>>>>> 32c2d627

			for i in range(len(app.config.agents)):
				agent_app = app.generate_app(i)
				add_middleware(agent_app)

				agent_config = uvicorn.Config(agent_app, host=host, port=agent_port)
				agent_server = uvicorn.Server(agent_config)
				agent_task   = asyncio.create_task(agent_server.serve())
				item         = {
					"server" : agent_server,
					"task"   : agent_task,
				}
				running_servers.append(item)

				config.agents[agent_index].port = agent_port
				agent_index += 1
				agent_port  += 1

<<<<<<< HEAD
		app_ctx   = AppContext(config, app_agents, app_tools)
		workflows = dict()
=======
		# Initialize workflow engine
		workflow_ctx = WorkflowContext (apps, agent_remap, tool_remap)
		workflow_eng = WorkflowEngine  (workflow_ctx, event_bus)
		setup_workflow_api(ctrl_app, workflow_eng, event_bus)

		log_print("✅ Workflow engine initialized")
>>>>>>> 32c2d627

		ctrl_status["config"] = config
		ctrl_status["status"] = "running"

	except Exception as e:
		log_print(f"Error starting app: {e}")
		return {"error": str(e)}

	return ctrl_status


@ctrl_app.post("/stop")
async def stop_app():
<<<<<<< HEAD
	global apps, app_ctx, config, ctrl_status, running_servers, workflows
=======
	global apps, config, ctrl_status, running_servers, workflow_eng
>>>>>>> 32c2d627
	if apps is None:
		return {"error": "App is not running"}
	try:
		for item in running_servers:
			server = item["server"]
			task   = item["task"  ]
			if server and server.should_exit is False:
				server.should_exit = True
			if task:
				await task
		for app in apps:
			if app is not None:
				app.close()
		for agent in config.agents:
			agent.port = 0
<<<<<<< HEAD
		apps            = None
		app_ctx         = None
		workflows       = None
		running_servers = []
=======
		
		# Clean up workflow engine
		workflow_eng = None
		log_print("Workflow engine stopped")
		
		apps                  = None
		running_servers       = []
>>>>>>> 32c2d627
		ctrl_status["config"] = None
		ctrl_status["status"] = "stopped"
	except Exception as e:
		log_print(f"Error stopping app: {e}")
		return {"error": str(e)}
	return ctrl_status


@ctrl_app.post("/restart")
async def restart_app():
	global ctrl_status
	await stop_app()
	await asyncio.sleep(1)
	await start_app()
	return ctrl_status


@ctrl_app.post("/status")
async def server_status():
	global ctrl_status, workflow_eng
	
	status = dict(ctrl_status)
	
	# Add workflow engine status
	if workflow_eng:
		status["workflow_eng"] = {
			"active_executions": len(workflow_eng.executions),
			"event_history_size": len(event_bus._event_history)
		}
	
	return status


# launch.py - ADD/REPLACE these workflow endpoints

@ctrl_app.post("/workflow/start")
async def start_workflow(data: dict):
	global app_ctx, config, workflows
	if data is None:
		data = dict()
	index = data.get("index")
	if index is None or index < 0 or index >= len(config.workflows):
		return {"error": "invalid workflow index"}
	
	args      = data.get("args", dict())
	workflow  = config.workflows[index]
	executor  = WorkflowExecutor(app_ctx)
	
	# Execute workflow asynchronously
	execution = await executor.execute_workflow(workflow, args)
	
	# Store workflow execution info
	info = {
		"index"     : index,
		"executor"  : executor,
		"execution" : execution,
		"args"      : args,
		"workflow"  : workflow,
	}
	workflows[execution.execution_id] = info
	
	result = {
		"workflow_id"  : workflow.id,
		"execution_id" : execution.execution_id,
		"status"       : execution.status.value,
		"outputs"      : execution.state.outputs,
		"start_time"   : execution.start_time,
	}
	return result


@ctrl_app.post("/workflow/stop/{execution_id}")
async def stop_workflow(execution_id: str):
	global workflows
	
	info = workflows.get(execution_id)
	if not info:
		return {"error": "invalid workflow execution id"}
	
	executor = info.get("executor")
	execution = info.get("execution")
	
	if not executor or not execution:
		return {"error": "workflow execution not found"}
	
	# Check if already completed
	if execution.status in [ExecutionStatus.COMPLETED, ExecutionStatus.FAILED, ExecutionStatus.CANCELLED]:
		return {
			"execution_id" : execution_id,
			"status"       : execution.status.value,
			"message"      : "Workflow already finished"
		}
	
	# Cancel the workflow
	execution.status = ExecutionStatus.CANCELLED
	execution.end_time = time.time()
	
	# Emit cancellation event
	await executor.event_bus.emit(Event(
		id=str(uuid.uuid4()),
		type=EventType.WORKFLOW_ERROR,
		timestamp=time.time(),
		data={"message": "Workflow cancelled by user"},
		workflow_id=execution.workflow_id,
		execution_id=execution_id
	))
	
	return {
		"execution_id" : execution_id,
		"status"       : execution.status.value,
		"message"      : "Workflow cancelled successfully"
	}


@ctrl_app.post("/workflow/status/{execution_id}")
async def workflow_status(execution_id: str):
	global workflows
	
	info = workflows.get(execution_id)
	if not info:
		return {"error": "invalid workflow execution id"}
	
	execution = info.get("execution")
	if not execution:
		return {"error": "execution state not found"}
	
	# Calculate progress
	total_nodes = len(info.get("workflow").nodes) if info.get("workflow") else 0
	completed_nodes = len(execution.completed_node_ids)
	progress = (completed_nodes / total_nodes * 100) if total_nodes > 0 else 0
	
	# Get duration
	duration = None
	if execution.start_time:
		end = execution.end_time if execution.end_time else time.time()
		duration = end - execution.start_time
	
	result = {
		"execution_id"    : execution_id,
		"workflow_id"     : execution.workflow_id,
		"status"          : execution.status.value,
		"start_time"      : execution.start_time,
		"end_time"        : execution.end_time,
		"duration"        : duration,
		"progress"        : progress,
		"total_nodes"     : total_nodes,
		"completed_nodes" : completed_nodes,
		"current_nodes"   : execution.current_node_ids,
		"outputs"         : execution.state.outputs,
		"errors"          : execution.errors,
	}
	return result


@ctrl_app.websocket("/workflow/events/{execution_id}")
async def workflow_events(websocket: WebSocket, execution_id: str):
	"""Stream workflow events via WebSocket"""
	await websocket.accept()
	
	# Get workflow execution info
	info = workflows.get(execution_id)
	if not info:
		await websocket.send_json({
			"type": "error",
			"data": {"error": "invalid workflow execution id"}
		})
		await websocket.close()
		return
	
	executor = info.get("executor")
	if not executor:
		await websocket.send_json({
			"type": "error",
			"data": {"error": "executor not found"}
		})
		await websocket.close()
		return
	
	# Create event handler that forwards to WebSocket
	async def event_handler(event: Event):
		if event.execution_id == execution_id:
			try:
				await websocket.send_json({
					"type"      : event.type.value,
					"data"      : event.data,
					"timestamp" : event.timestamp,
					"node_id"   : event.source_node_id,
				})
			except Exception as e:
				print(f"Error sending WebSocket event: {e}")
	
	# Subscribe to all events for this execution
	executor.subscribe_to_events("*", event_handler)
	
	try:
		# Keep connection alive and listen for client messages
		while True:
			# Wait for messages from client (e.g., stop command)
			try:
				data = await asyncio.wait_for(websocket.receive_json(), timeout=1.0)
				
				# Handle client commands
				if data.get("command") == "stop":
					await stop_workflow(execution_id)
				elif data.get("command") == "status":
					status = await workflow_status(execution_id)
					await websocket.send_json({
						"type": "status",
						"data": status
					})
			except asyncio.TimeoutError:
				# No message received, continue
				pass
			
			# Check if workflow is finished
			execution = info.get("execution")
			if execution and execution.status in [
				ExecutionStatus.COMPLETED,
				ExecutionStatus.FAILED,
				ExecutionStatus.CANCELLED
			]:
				# Send final status
				await websocket.send_json({
					"type": "workflow.complete",
					"data": {
						"status": execution.status.value,
						"outputs": execution.state.outputs,
					}
				})
				break
			
			await asyncio.sleep(0.1)
			
	except Exception as e:
		print(f"WebSocket error: {e}")
	finally:
		# Unsubscribe event handler
		try:
			executor.event_bus.unsubscribe("*", event_handler)
		except:
			pass
		
		# Close WebSocket
		try:
			await websocket.close()
		except:
			pass


@ctrl_app.post("/shutdown")
async def shutdown_server():
	global apps, ctrl_app, ctrl_server, ctrl_status, workflow_eng
	if apps is not None:
		return {"error": "App is running"}
	if ctrl_server and ctrl_server.should_exit is False:
		ctrl_server.should_exit = True
	
	# Clean up workflow engine
	workflow_eng = None
	
	ctrl_app    = None
	ctrl_server = None
	ctrl_status = None
	return {"message": "Server shut down"}


async def run_server():
	global config, ctrl_app, ctrl_server

	host        = "0.0.0.0"
	ctrl_config = uvicorn.Config(ctrl_app, host=host, port=config.port)
	ctrl_server = uvicorn.Server(ctrl_config)

	await ctrl_server.serve()


if __name__ == "__main__":
	log_print("Server starting...")
	asyncio.run(run_server())
	log_print("Server shut down")
<|MERGE_RESOLUTION|>--- conflicted
+++ resolved
@@ -1,689 +1,638 @@
-# launch
-
-import argparse
-import asyncio
-import os
-import time
-import uuid
-import uvicorn
-
-
-from   dotenv                  import load_dotenv
-<<<<<<< HEAD
-from   fastapi                 import FastAPI, WebSocket
-=======
-from   fastapi                 import FastAPI, HTTPException
->>>>>>> 32c2d627
-from   fastapi.middleware.cors import CORSMiddleware
-from   functools               import partial
-from   typing                  import Any
-
-
-<<<<<<< HEAD
-from   numel                   import (
-	AppContext,
-=======
-from core import (
->>>>>>> 32c2d627
-	compact_config,
-	extract_config,
-	get_backends,
-	load_config,
-	unroll_config,
-	validate_config,
-)
-from   schema                  import DEFAULT_APP_PORT, AppConfig, Event, EventType
-from   utils                   import get_time_str, log_print, seed_everything
-from   workflow                import ExecutionStatus, WorkflowExecutor
-
-from event_bus import (
-	get_event_bus,
-)
-
-from schema import (
-	DEFAULT_APP_PORT,
-	AppConfig,
-)
-
-from utils import (
-	get_time_str,
-	log_print,
-	seed_everything,
-)
-
-from workflow_api import (
-	setup_workflow_api,
-)
-
-from workflow_engine import (
-	WorkflowContext,
-	WorkflowEngine,
-)
-
-from workflow_manager import (
-	WorkflowManager,
-)
-
-
-load_dotenv()
-
-current_dir = os.path.dirname(os.path.abspath(__file__))
-
-
-def add_middleware(app: FastAPI) -> None:
-	app.add_middleware(
-		CORSMiddleware,
-		allow_credentials = False,
-		allow_headers     = ["*"],
-		allow_methods     = ["*"],
-		allow_origins     = ["*"],
-	)
-
-
-def adjust_config(config: AppConfig) -> AppConfig:
-	config = unroll_config(config)
-	if not validate_config(config):
-		return None
-	config = compact_config(config)
-	return config
-
-
-async def run_agent(app: Any, agent_index, *args, **kwargs) -> Any:
-	result = await app.run(agent_index, *args, **kwargs)
-	return result
-
-
-def try_apply_seed(config: AppConfig) -> None:
-	if config.options is not None:
-		seed = config.app_options[config.options].seed
-		if seed is not None:
-			seed_everything(seed)
-
-
-if True:
-	parser = argparse.ArgumentParser(description="App configuration")
-	parser .add_argument("--port", type=int, default=DEFAULT_APP_PORT, help="Listening port for control server")
-	parser .add_argument("--config-path", type=str, default="config.json", help="Path to configuration file")
-	args   = parser.parse_args()
-
-
-if True:
-	schema = None
-	try:
-		schema_path = os.path.join(current_dir, "schema.py")
-		with open(schema_path, "r", encoding="utf-8") as f:
-			schema_text = f.read()
-		schema = {
-			"schema" : schema_text,
-		}
-	except Exception as e:
-		log_print(f"Error reading schema definition: {e}")
-		raise e
-
-
-if True:
-	# Load workflow schema too
-	workflow_schema = None
-	try:
-		workflow_schema_path = os.path.join(current_dir, "workflow_schema.py")
-		with open(workflow_schema_path, "r", encoding="utf-8") as f:
-			workflow_schema_text = f.read()
-		workflow_schema = {
-			"schema": workflow_schema_text,
-		}
-	except Exception as e:
-		log_print(f"Error reading workflow schema: {e}")
-		raise HTTPException(status_code=500, detail=str(e))
-
-
-if True:
-	config = load_config(args.config_path) or AppConfig()
-	config.port = args.port
-	config = adjust_config(config)
-	if config is None:
-		raise ValueError("Invalid app configuration")
-	try_apply_seed(config)
-
-
-if True:
-	event_bus        = get_event_bus()
-	workflow_eng     = None
-	workflow_manager = WorkflowManager(config, storage_dir="workflows")
-	workflow_manager .load_all_from_directory()
-
-
-if True:
-	impl_modules = [os.path.splitext(f)[0] for f in os.listdir(current_dir) if (f.startswith("impl_") and f.endswith(".py"))]
-	for module_name in impl_modules:
-		try:
-			impl_module = __import__(module_name)
-			impl_module.register()
-		except Exception as e:
-			log_print(f"Error importing module '{module_name}': {e}")
-
-
-if True:
-	ctrl_server     = None
-	ctrl_status     = {
-		"config" : None,
-		"status" : "waiting",
-	}
-<<<<<<< HEAD
-
-	apps            = None
-	app_ctx         = None
-	workflows       = None
-=======
-	apps            = None
->>>>>>> 32c2d627
-	running_servers = []
-	ctrl_app        = FastAPI(title="Control")
-	add_middleware(ctrl_app)
-
-
-# ========================================================================
-# Original API Endpoints (App Schema & Config)
-# ========================================================================
-
-@ctrl_app.post("/ping")
-async def ping():
-	timestamp = get_time_str()
-	result = {
-		"message"   : "pong",
-		"timestamp" : timestamp,
-	}
-	return result
-
-
-@ctrl_app.post("/schema")
-async def export_schema():
-	"""Export app schema"""
-	global schema
-	return schema
-
-
-@ctrl_app.post("/workflow/schema")
-async def export_workflow_schema():
-	"""Export workflow schema with node type definitions from Pydantic"""
-	global workflow_schema
-	
-	# Import the Pydantic enum to get valid node types
-	from workflow_schema import WorkflowNodeType
-	
-	# Build node type metadata from the Pydantic schema
-	node_types = {}
-	for node_type in WorkflowNodeType:
-		type_name = node_type.value
-		
-		# Define slot configurations based on node type
-		if type_name == "start":
-			node_types[type_name] = {
-				"inputs": [],
-				"outputs": ["output"],
-				"description": "Start node - outputs initial workflow variables"
-			}
-		elif type_name == "end":
-			node_types[type_name] = {
-				"inputs": ["input"],
-				"outputs": [],
-				"description": "End node - collects final outputs"
-			}
-		elif type_name in ["agent", "prompt", "tool", "transform"]:
-			node_types[type_name] = {
-				"inputs": ["input"],
-				"outputs": ["output"],
-				"description": f"{type_name.title()} node - processes input data"
-			}
-		elif type_name == "decision":
-			node_types[type_name] = {
-				"inputs": ["input"],
-				"outputs": ["dynamic"],  # Outputs determined by branches config
-				"description": "Decision node - routes data based on conditions"
-			}
-		elif type_name == "merge":
-			node_types[type_name] = {
-				"inputs": ["dynamic"],  # Multiple inputs
-				"outputs": ["output"],
-				"description": "Merge node - combines multiple inputs"
-			}
-		elif type_name == "user_input":
-			node_types[type_name] = {
-				"inputs": [],
-				"outputs": ["output"],
-				"description": "User input node - waits for user input"
-			}
-	
-	# Return both the schema text and node type metadata
-	return {
-		"schema": workflow_schema["schema"],
-		"node_types": node_types,
-		"valid_types": [t.value for t in WorkflowNodeType]
-	}
-
-
-@ctrl_app.post("/import")
-async def import_config(cfg: dict):
-	global apps, config, ctrl_status
-	if apps is not None:
-		return {"error": "App is running"}
-	new_config = AppConfig(**cfg)
-	new_config = adjust_config(new_config)
-	if new_config is None:
-		return {"error": "Invalid app configuration"}
-	config = new_config
-	ctrl_status["status"] = "ready"
-	return config
-
-
-@ctrl_app.post("/export")
-async def export_config():
-	global config
-	return config
-
-
-@ctrl_app.post("/start")
-async def start_app():
-<<<<<<< HEAD
-	global apps, app_ctx, config, ctrl_status, running_servers, workflows
-=======
-	global apps, config, ctrl_status, running_servers, workflow_eng
->>>>>>> 32c2d627
-	if apps is not None:
-		return {"error": "App is already running"}
-	try:
-		host       = "0.0.0.0"
-		agent_port = config.port + 1
-
-		try_apply_seed(config)
-
-		active_agents = [True] * len(config.agents)
-		backends      = get_backends()
-		apps          = []
-		app_agents    = []
-		app_tools     = []
-
-		agent_index   = 0
-		agent_remap   = {}
-		tool_remap    = {}
-
-		for backend, ctor in backends.values():
-<<<<<<< HEAD
-			bkd_cfg = extract_config(config, backend, active_agents)
-			if not bkd_cfg.agents:
-				apps       .append(None)
-				app_agents .append(None)
-				continue
-
-			app       = ctor(bkd_cfg)
-			app_agent = partial(run_agent, app, agent_index)
-
-			apps       .append(app)
-			app_agents .append(app_agent)
-=======
-			bkd_cfg, agent_rmp, tool_rmp = extract_config(config, backend, active_agents)
-			if not bkd_cfg or not bkd_cfg.agents:
-				continue
-
-			app     = ctor(bkd_cfg)
-			app_idx = len(apps)
-			rmp     = { global_idx : (app_idx, local_idx) for global_idx, local_idx in agent_rmp.items() }
-			agent_remap.update(rmp)
-
-			apps.append(app)
->>>>>>> 32c2d627
-
-			for i in range(len(app.config.agents)):
-				agent_app = app.generate_app(i)
-				add_middleware(agent_app)
-
-				agent_config = uvicorn.Config(agent_app, host=host, port=agent_port)
-				agent_server = uvicorn.Server(agent_config)
-				agent_task   = asyncio.create_task(agent_server.serve())
-				item         = {
-					"server" : agent_server,
-					"task"   : agent_task,
-				}
-				running_servers.append(item)
-
-				config.agents[agent_index].port = agent_port
-				agent_index += 1
-				agent_port  += 1
-
-<<<<<<< HEAD
-		app_ctx   = AppContext(config, app_agents, app_tools)
-		workflows = dict()
-=======
-		# Initialize workflow engine
-		workflow_ctx = WorkflowContext (apps, agent_remap, tool_remap)
-		workflow_eng = WorkflowEngine  (workflow_ctx, event_bus)
-		setup_workflow_api(ctrl_app, workflow_eng, event_bus)
-
-		log_print("✅ Workflow engine initialized")
->>>>>>> 32c2d627
-
-		ctrl_status["config"] = config
-		ctrl_status["status"] = "running"
-
-	except Exception as e:
-		log_print(f"Error starting app: {e}")
-		return {"error": str(e)}
-
-	return ctrl_status
-
-
-@ctrl_app.post("/stop")
-async def stop_app():
-<<<<<<< HEAD
-	global apps, app_ctx, config, ctrl_status, running_servers, workflows
-=======
-	global apps, config, ctrl_status, running_servers, workflow_eng
->>>>>>> 32c2d627
-	if apps is None:
-		return {"error": "App is not running"}
-	try:
-		for item in running_servers:
-			server = item["server"]
-			task   = item["task"  ]
-			if server and server.should_exit is False:
-				server.should_exit = True
-			if task:
-				await task
-		for app in apps:
-			if app is not None:
-				app.close()
-		for agent in config.agents:
-			agent.port = 0
-<<<<<<< HEAD
-		apps            = None
-		app_ctx         = None
-		workflows       = None
-		running_servers = []
-=======
-		
-		# Clean up workflow engine
-		workflow_eng = None
-		log_print("Workflow engine stopped")
-		
-		apps                  = None
-		running_servers       = []
->>>>>>> 32c2d627
-		ctrl_status["config"] = None
-		ctrl_status["status"] = "stopped"
-	except Exception as e:
-		log_print(f"Error stopping app: {e}")
-		return {"error": str(e)}
-	return ctrl_status
-
-
-@ctrl_app.post("/restart")
-async def restart_app():
-	global ctrl_status
-	await stop_app()
-	await asyncio.sleep(1)
-	await start_app()
-	return ctrl_status
-
-
-@ctrl_app.post("/status")
-async def server_status():
-	global ctrl_status, workflow_eng
-	
-	status = dict(ctrl_status)
-	
-	# Add workflow engine status
-	if workflow_eng:
-		status["workflow_eng"] = {
-			"active_executions": len(workflow_eng.executions),
-			"event_history_size": len(event_bus._event_history)
-		}
-	
-	return status
-
-
-# launch.py - ADD/REPLACE these workflow endpoints
-
-@ctrl_app.post("/workflow/start")
-async def start_workflow(data: dict):
-	global app_ctx, config, workflows
-	if data is None:
-		data = dict()
-	index = data.get("index")
-	if index is None or index < 0 or index >= len(config.workflows):
-		return {"error": "invalid workflow index"}
-	
-	args      = data.get("args", dict())
-	workflow  = config.workflows[index]
-	executor  = WorkflowExecutor(app_ctx)
-	
-	# Execute workflow asynchronously
-	execution = await executor.execute_workflow(workflow, args)
-	
-	# Store workflow execution info
-	info = {
-		"index"     : index,
-		"executor"  : executor,
-		"execution" : execution,
-		"args"      : args,
-		"workflow"  : workflow,
-	}
-	workflows[execution.execution_id] = info
-	
-	result = {
-		"workflow_id"  : workflow.id,
-		"execution_id" : execution.execution_id,
-		"status"       : execution.status.value,
-		"outputs"      : execution.state.outputs,
-		"start_time"   : execution.start_time,
-	}
-	return result
-
-
-@ctrl_app.post("/workflow/stop/{execution_id}")
-async def stop_workflow(execution_id: str):
-	global workflows
-	
-	info = workflows.get(execution_id)
-	if not info:
-		return {"error": "invalid workflow execution id"}
-	
-	executor = info.get("executor")
-	execution = info.get("execution")
-	
-	if not executor or not execution:
-		return {"error": "workflow execution not found"}
-	
-	# Check if already completed
-	if execution.status in [ExecutionStatus.COMPLETED, ExecutionStatus.FAILED, ExecutionStatus.CANCELLED]:
-		return {
-			"execution_id" : execution_id,
-			"status"       : execution.status.value,
-			"message"      : "Workflow already finished"
-		}
-	
-	# Cancel the workflow
-	execution.status = ExecutionStatus.CANCELLED
-	execution.end_time = time.time()
-	
-	# Emit cancellation event
-	await executor.event_bus.emit(Event(
-		id=str(uuid.uuid4()),
-		type=EventType.WORKFLOW_ERROR,
-		timestamp=time.time(),
-		data={"message": "Workflow cancelled by user"},
-		workflow_id=execution.workflow_id,
-		execution_id=execution_id
-	))
-	
-	return {
-		"execution_id" : execution_id,
-		"status"       : execution.status.value,
-		"message"      : "Workflow cancelled successfully"
-	}
-
-
-@ctrl_app.post("/workflow/status/{execution_id}")
-async def workflow_status(execution_id: str):
-	global workflows
-	
-	info = workflows.get(execution_id)
-	if not info:
-		return {"error": "invalid workflow execution id"}
-	
-	execution = info.get("execution")
-	if not execution:
-		return {"error": "execution state not found"}
-	
-	# Calculate progress
-	total_nodes = len(info.get("workflow").nodes) if info.get("workflow") else 0
-	completed_nodes = len(execution.completed_node_ids)
-	progress = (completed_nodes / total_nodes * 100) if total_nodes > 0 else 0
-	
-	# Get duration
-	duration = None
-	if execution.start_time:
-		end = execution.end_time if execution.end_time else time.time()
-		duration = end - execution.start_time
-	
-	result = {
-		"execution_id"    : execution_id,
-		"workflow_id"     : execution.workflow_id,
-		"status"          : execution.status.value,
-		"start_time"      : execution.start_time,
-		"end_time"        : execution.end_time,
-		"duration"        : duration,
-		"progress"        : progress,
-		"total_nodes"     : total_nodes,
-		"completed_nodes" : completed_nodes,
-		"current_nodes"   : execution.current_node_ids,
-		"outputs"         : execution.state.outputs,
-		"errors"          : execution.errors,
-	}
-	return result
-
-
-@ctrl_app.websocket("/workflow/events/{execution_id}")
-async def workflow_events(websocket: WebSocket, execution_id: str):
-	"""Stream workflow events via WebSocket"""
-	await websocket.accept()
-	
-	# Get workflow execution info
-	info = workflows.get(execution_id)
-	if not info:
-		await websocket.send_json({
-			"type": "error",
-			"data": {"error": "invalid workflow execution id"}
-		})
-		await websocket.close()
-		return
-	
-	executor = info.get("executor")
-	if not executor:
-		await websocket.send_json({
-			"type": "error",
-			"data": {"error": "executor not found"}
-		})
-		await websocket.close()
-		return
-	
-	# Create event handler that forwards to WebSocket
-	async def event_handler(event: Event):
-		if event.execution_id == execution_id:
-			try:
-				await websocket.send_json({
-					"type"      : event.type.value,
-					"data"      : event.data,
-					"timestamp" : event.timestamp,
-					"node_id"   : event.source_node_id,
-				})
-			except Exception as e:
-				print(f"Error sending WebSocket event: {e}")
-	
-	# Subscribe to all events for this execution
-	executor.subscribe_to_events("*", event_handler)
-	
-	try:
-		# Keep connection alive and listen for client messages
-		while True:
-			# Wait for messages from client (e.g., stop command)
-			try:
-				data = await asyncio.wait_for(websocket.receive_json(), timeout=1.0)
-				
-				# Handle client commands
-				if data.get("command") == "stop":
-					await stop_workflow(execution_id)
-				elif data.get("command") == "status":
-					status = await workflow_status(execution_id)
-					await websocket.send_json({
-						"type": "status",
-						"data": status
-					})
-			except asyncio.TimeoutError:
-				# No message received, continue
-				pass
-			
-			# Check if workflow is finished
-			execution = info.get("execution")
-			if execution and execution.status in [
-				ExecutionStatus.COMPLETED,
-				ExecutionStatus.FAILED,
-				ExecutionStatus.CANCELLED
-			]:
-				# Send final status
-				await websocket.send_json({
-					"type": "workflow.complete",
-					"data": {
-						"status": execution.status.value,
-						"outputs": execution.state.outputs,
-					}
-				})
-				break
-			
-			await asyncio.sleep(0.1)
-			
-	except Exception as e:
-		print(f"WebSocket error: {e}")
-	finally:
-		# Unsubscribe event handler
-		try:
-			executor.event_bus.unsubscribe("*", event_handler)
-		except:
-			pass
-		
-		# Close WebSocket
-		try:
-			await websocket.close()
-		except:
-			pass
-
-
-@ctrl_app.post("/shutdown")
-async def shutdown_server():
-	global apps, ctrl_app, ctrl_server, ctrl_status, workflow_eng
-	if apps is not None:
-		return {"error": "App is running"}
-	if ctrl_server and ctrl_server.should_exit is False:
-		ctrl_server.should_exit = True
-	
-	# Clean up workflow engine
-	workflow_eng = None
-	
-	ctrl_app    = None
-	ctrl_server = None
-	ctrl_status = None
-	return {"message": "Server shut down"}
-
-
-async def run_server():
-	global config, ctrl_app, ctrl_server
-
-	host        = "0.0.0.0"
-	ctrl_config = uvicorn.Config(ctrl_app, host=host, port=config.port)
-	ctrl_server = uvicorn.Server(ctrl_config)
-
-	await ctrl_server.serve()
-
-
-if __name__ == "__main__":
-	log_print("Server starting...")
-	asyncio.run(run_server())
-	log_print("Server shut down")
+# launch
+
+import argparse
+import asyncio
+import os
+import time
+import uuid
+import uvicorn
+
+
+from   dotenv                  import load_dotenv
+from   fastapi                 import FastAPI, HTTPException, WebSocket
+from   fastapi.middleware.cors import CORSMiddleware
+from   typing                  import Any
+
+
+from core import (
+	compact_config,
+	extract_config,
+	get_backends,
+	load_config,
+	unroll_config,
+	validate_config,
+)
+from   schema                  import DEFAULT_APP_PORT, AppConfig, Event, EventType
+from   utils                   import get_time_str, log_print, seed_everything
+from   workflow                import ExecutionStatus, WorkflowExecutor
+
+from event_bus import (
+	get_event_bus,
+)
+
+from schema import (
+	DEFAULT_APP_PORT,
+	AppConfig,
+)
+
+from utils import (
+	get_time_str,
+	log_print,
+	seed_everything,
+)
+
+from workflow_api import (
+	setup_workflow_api,
+)
+
+from workflow_engine import (
+	WorkflowContext,
+	WorkflowEngine,
+)
+
+from workflow_manager import (
+	WorkflowManager,
+)
+
+
+load_dotenv()
+
+current_dir = os.path.dirname(os.path.abspath(__file__))
+
+
+def add_middleware(app: FastAPI) -> None:
+	app.add_middleware(
+		CORSMiddleware,
+		allow_credentials = False,
+		allow_headers     = ["*"],
+		allow_methods     = ["*"],
+		allow_origins     = ["*"],
+	)
+
+
+def adjust_config(config: AppConfig) -> AppConfig:
+	config = unroll_config(config)
+	if not validate_config(config):
+		return None
+	config = compact_config(config)
+	return config
+
+
+async def run_agent(app: Any, agent_index, *args, **kwargs) -> Any:
+	result = await app.run(agent_index, *args, **kwargs)
+	return result
+
+
+def try_apply_seed(config: AppConfig) -> None:
+	if config.options is not None:
+		seed = config.app_options[config.options].seed
+		if seed is not None:
+			seed_everything(seed)
+
+
+if True:
+	parser = argparse.ArgumentParser(description="App configuration")
+	parser .add_argument("--port", type=int, default=DEFAULT_APP_PORT, help="Listening port for control server")
+	parser .add_argument("--config-path", type=str, default="config.json", help="Path to configuration file")
+	args   = parser.parse_args()
+
+
+if True:
+	schema = None
+	try:
+		schema_path = os.path.join(current_dir, "schema.py")
+		with open(schema_path, "r", encoding="utf-8") as f:
+			schema_text = f.read()
+		schema = {
+			"schema" : schema_text,
+		}
+	except Exception as e:
+		log_print(f"Error reading schema definition: {e}")
+		raise e
+
+
+if True:
+	# Load workflow schema too
+	workflow_schema = None
+	try:
+		workflow_schema_path = os.path.join(current_dir, "workflow_schema.py")
+		with open(workflow_schema_path, "r", encoding="utf-8") as f:
+			workflow_schema_text = f.read()
+		workflow_schema = {
+			"schema": workflow_schema_text,
+		}
+	except Exception as e:
+		log_print(f"Error reading workflow schema: {e}")
+		raise HTTPException(status_code=500, detail=str(e))
+
+
+if True:
+	config = load_config(args.config_path) or AppConfig()
+	config.port = args.port
+	config = adjust_config(config)
+	if config is None:
+		raise ValueError("Invalid app configuration")
+	try_apply_seed(config)
+
+
+if True:
+	event_bus        = get_event_bus()
+	workflow_eng     = None
+	workflow_manager = WorkflowManager(config, storage_dir="workflows")
+	workflow_manager .load_all_from_directory()
+
+
+if True:
+	impl_modules = [os.path.splitext(f)[0] for f in os.listdir(current_dir) if (f.startswith("impl_") and f.endswith(".py"))]
+	for module_name in impl_modules:
+		try:
+			impl_module = __import__(module_name)
+			impl_module.register()
+		except Exception as e:
+			log_print(f"Error importing module '{module_name}': {e}")
+
+
+if True:
+	ctrl_server     = None
+	ctrl_status     = {
+		"config" : None,
+		"status" : "waiting",
+	}
+	apps            = None
+	running_servers = []
+	ctrl_app        = FastAPI(title="Control")
+	add_middleware(ctrl_app)
+
+
+# ========================================================================
+# Original API Endpoints (App Schema & Config)
+# ========================================================================
+
+@ctrl_app.post("/ping")
+async def ping():
+	timestamp = get_time_str()
+	result = {
+		"message"   : "pong",
+		"timestamp" : timestamp,
+	}
+	return result
+
+
+@ctrl_app.post("/schema")
+async def export_schema():
+	"""Export app schema"""
+	global schema
+	return schema
+
+
+@ctrl_app.post("/workflow/schema")
+async def export_workflow_schema():
+	"""Export workflow schema with node type definitions from Pydantic"""
+	global workflow_schema
+	
+	# Import the Pydantic enum to get valid node types
+	from workflow_schema import WorkflowNodeType
+	
+	# Build node type metadata from the Pydantic schema
+	node_types = {}
+	for node_type in WorkflowNodeType:
+		type_name = node_type.value
+		
+		# Define slot configurations based on node type
+		if type_name == "start":
+			node_types[type_name] = {
+				"inputs": [],
+				"outputs": ["output"],
+				"description": "Start node - outputs initial workflow variables"
+			}
+		elif type_name == "end":
+			node_types[type_name] = {
+				"inputs": ["input"],
+				"outputs": [],
+				"description": "End node - collects final outputs"
+			}
+		elif type_name in ["agent", "prompt", "tool", "transform"]:
+			node_types[type_name] = {
+				"inputs": ["input"],
+				"outputs": ["output"],
+				"description": f"{type_name.title()} node - processes input data"
+			}
+		elif type_name == "decision":
+			node_types[type_name] = {
+				"inputs": ["input"],
+				"outputs": ["dynamic"],  # Outputs determined by branches config
+				"description": "Decision node - routes data based on conditions"
+			}
+		elif type_name == "merge":
+			node_types[type_name] = {
+				"inputs": ["dynamic"],  # Multiple inputs
+				"outputs": ["output"],
+				"description": "Merge node - combines multiple inputs"
+			}
+		elif type_name == "user_input":
+			node_types[type_name] = {
+				"inputs": [],
+				"outputs": ["output"],
+				"description": "User input node - waits for user input"
+			}
+	
+	# Return both the schema text and node type metadata
+	return {
+		"schema": workflow_schema["schema"],
+		"node_types": node_types,
+		"valid_types": [t.value for t in WorkflowNodeType]
+	}
+
+
+@ctrl_app.post("/import")
+async def import_config(cfg: dict):
+	global apps, config, ctrl_status
+	if apps is not None:
+		return {"error": "App is running"}
+	new_config = AppConfig(**cfg)
+	new_config = adjust_config(new_config)
+	if new_config is None:
+		return {"error": "Invalid app configuration"}
+	config = new_config
+	ctrl_status["status"] = "ready"
+	return config
+
+
+@ctrl_app.post("/export")
+async def export_config():
+	global config
+	return config
+
+
+@ctrl_app.post("/start")
+async def start_app():
+	global apps, config, ctrl_status, running_servers, workflow_eng
+	if apps is not None:
+		return {"error": "App is already running"}
+	try:
+		host       = "0.0.0.0"
+		agent_port = config.port + 1
+
+		try_apply_seed(config)
+
+		active_agents = [True] * len(config.agents)
+		backends      = get_backends()
+		apps          = []
+		app_agents    = []
+		app_tools     = []
+
+		agent_index   = 0
+		agent_remap   = {}
+		tool_remap    = {}
+
+		for backend, ctor in backends.values():
+			bkd_cfg, agent_rmp, tool_rmp = extract_config(config, backend, active_agents)
+			if not bkd_cfg or not bkd_cfg.agents:
+				continue
+
+			app     = ctor(bkd_cfg)
+			app_idx = len(apps)
+			rmp     = { global_idx : (app_idx, local_idx) for global_idx, local_idx in agent_rmp.items() }
+			agent_remap.update(rmp)
+
+			apps.append(app)
+
+			for i in range(len(app.config.agents)):
+				agent_app = app.generate_app(i)
+				add_middleware(agent_app)
+
+				agent_config = uvicorn.Config(agent_app, host=host, port=agent_port)
+				agent_server = uvicorn.Server(agent_config)
+				agent_task   = asyncio.create_task(agent_server.serve())
+				item         = {
+					"server" : agent_server,
+					"task"   : agent_task,
+				}
+				running_servers.append(item)
+
+				config.agents[agent_index].port = agent_port
+				agent_index += 1
+				agent_port  += 1
+
+		# Initialize workflow engine
+		workflow_ctx = WorkflowContext (apps, agent_remap, tool_remap)
+		workflow_eng = WorkflowEngine  (workflow_ctx, event_bus)
+		setup_workflow_api(ctrl_app, workflow_eng, event_bus)
+
+		log_print("✅ Workflow engine initialized")
+
+		ctrl_status["config"] = config
+		ctrl_status["status"] = "running"
+
+	except Exception as e:
+		log_print(f"Error starting app: {e}")
+		return {"error": str(e)}
+
+	return ctrl_status
+
+
+@ctrl_app.post("/stop")
+async def stop_app():
+	global apps, config, ctrl_status, running_servers, workflow_eng
+	if apps is None:
+		return {"error": "App is not running"}
+	try:
+		for item in running_servers:
+			server = item["server"]
+			task   = item["task"  ]
+			if server and server.should_exit is False:
+				server.should_exit = True
+			if task:
+				await task
+		for app in apps:
+			if app is not None:
+				app.close()
+		for agent in config.agents:
+			agent.port = 0
+		
+		# Clean up workflow engine
+		workflow_eng = None
+		log_print("Workflow engine stopped")
+		
+		apps                  = None
+		running_servers       = []
+		ctrl_status["config"] = None
+		ctrl_status["status"] = "stopped"
+	except Exception as e:
+		log_print(f"Error stopping app: {e}")
+		return {"error": str(e)}
+	return ctrl_status
+
+
+@ctrl_app.post("/restart")
+async def restart_app():
+	global ctrl_status
+	await stop_app()
+	await asyncio.sleep(1)
+	await start_app()
+	return ctrl_status
+
+
+@ctrl_app.post("/status")
+async def server_status():
+	global ctrl_status, workflow_eng
+	
+	status = dict(ctrl_status)
+	
+	# Add workflow engine status
+	if workflow_eng:
+		status["workflow_eng"] = {
+			"active_executions": len(workflow_eng.executions),
+			"event_history_size": len(event_bus._event_history)
+		}
+	
+	return status
+
+
+# launch.py - ADD/REPLACE these workflow endpoints
+
+@ctrl_app.post("/workflow/start")
+async def start_workflow(data: dict):
+	global app_ctx, config, workflows
+	if data is None:
+		data = dict()
+	index = data.get("index")
+	if index is None or index < 0 or index >= len(config.workflows):
+		return {"error": "invalid workflow index"}
+	
+	args      = data.get("args", dict())
+	workflow  = config.workflows[index]
+	executor  = WorkflowExecutor(app_ctx)
+	
+	# Execute workflow asynchronously
+	execution = await executor.execute_workflow(workflow, args)
+	
+	# Store workflow execution info
+	info = {
+		"index"     : index,
+		"executor"  : executor,
+		"execution" : execution,
+		"args"      : args,
+		"workflow"  : workflow,
+	}
+	workflows[execution.execution_id] = info
+	
+	result = {
+		"workflow_id"  : workflow.id,
+		"execution_id" : execution.execution_id,
+		"status"       : execution.status.value,
+		"outputs"      : execution.state.outputs,
+		"start_time"   : execution.start_time,
+	}
+	return result
+
+
+@ctrl_app.post("/workflow/stop/{execution_id}")
+async def stop_workflow(execution_id: str):
+	global workflows
+	
+	info = workflows.get(execution_id)
+	if not info:
+		return {"error": "invalid workflow execution id"}
+	
+	executor = info.get("executor")
+	execution = info.get("execution")
+	
+	if not executor or not execution:
+		return {"error": "workflow execution not found"}
+	
+	# Check if already completed
+	if execution.status in [ExecutionStatus.COMPLETED, ExecutionStatus.FAILED, ExecutionStatus.CANCELLED]:
+		return {
+			"execution_id" : execution_id,
+			"status"       : execution.status.value,
+			"message"      : "Workflow already finished"
+		}
+	
+	# Cancel the workflow
+	execution.status = ExecutionStatus.CANCELLED
+	execution.end_time = time.time()
+	
+	# Emit cancellation event
+	await executor.event_bus.emit(Event(
+		id=str(uuid.uuid4()),
+		type=EventType.WORKFLOW_ERROR,
+		timestamp=time.time(),
+		data={"message": "Workflow cancelled by user"},
+		workflow_id=execution.workflow_id,
+		execution_id=execution_id
+	))
+	
+	return {
+		"execution_id" : execution_id,
+		"status"       : execution.status.value,
+		"message"      : "Workflow cancelled successfully"
+	}
+
+
+@ctrl_app.post("/workflow/status/{execution_id}")
+async def workflow_status(execution_id: str):
+	global workflows
+	
+	info = workflows.get(execution_id)
+	if not info:
+		return {"error": "invalid workflow execution id"}
+	
+	execution = info.get("execution")
+	if not execution:
+		return {"error": "execution state not found"}
+	
+	# Calculate progress
+	total_nodes = len(info.get("workflow").nodes) if info.get("workflow") else 0
+	completed_nodes = len(execution.completed_node_ids)
+	progress = (completed_nodes / total_nodes * 100) if total_nodes > 0 else 0
+	
+	# Get duration
+	duration = None
+	if execution.start_time:
+		end = execution.end_time if execution.end_time else time.time()
+		duration = end - execution.start_time
+	
+	result = {
+		"execution_id"    : execution_id,
+		"workflow_id"     : execution.workflow_id,
+		"status"          : execution.status.value,
+		"start_time"      : execution.start_time,
+		"end_time"        : execution.end_time,
+		"duration"        : duration,
+		"progress"        : progress,
+		"total_nodes"     : total_nodes,
+		"completed_nodes" : completed_nodes,
+		"current_nodes"   : execution.current_node_ids,
+		"outputs"         : execution.state.outputs,
+		"errors"          : execution.errors,
+	}
+	return result
+
+
+@ctrl_app.websocket("/workflow/events/{execution_id}")
+async def workflow_events(websocket: WebSocket, execution_id: str):
+	"""Stream workflow events via WebSocket"""
+	await websocket.accept()
+	
+	# Get workflow execution info
+	info = workflows.get(execution_id)
+	if not info:
+		await websocket.send_json({
+			"type": "error",
+			"data": {"error": "invalid workflow execution id"}
+		})
+		await websocket.close()
+		return
+	
+	executor = info.get("executor")
+	if not executor:
+		await websocket.send_json({
+			"type": "error",
+			"data": {"error": "executor not found"}
+		})
+		await websocket.close()
+		return
+	
+	# Create event handler that forwards to WebSocket
+	async def event_handler(event: Event):
+		if event.execution_id == execution_id:
+			try:
+				await websocket.send_json({
+					"type"      : event.type.value,
+					"data"      : event.data,
+					"timestamp" : event.timestamp,
+					"node_id"   : event.source_node_id,
+				})
+			except Exception as e:
+				print(f"Error sending WebSocket event: {e}")
+	
+	# Subscribe to all events for this execution
+	executor.subscribe_to_events("*", event_handler)
+	
+	try:
+		# Keep connection alive and listen for client messages
+		while True:
+			# Wait for messages from client (e.g., stop command)
+			try:
+				data = await asyncio.wait_for(websocket.receive_json(), timeout=1.0)
+				
+				# Handle client commands
+				if data.get("command") == "stop":
+					await stop_workflow(execution_id)
+				elif data.get("command") == "status":
+					status = await workflow_status(execution_id)
+					await websocket.send_json({
+						"type": "status",
+						"data": status
+					})
+			except asyncio.TimeoutError:
+				# No message received, continue
+				pass
+			
+			# Check if workflow is finished
+			execution = info.get("execution")
+			if execution and execution.status in [
+				ExecutionStatus.COMPLETED,
+				ExecutionStatus.FAILED,
+				ExecutionStatus.CANCELLED
+			]:
+				# Send final status
+				await websocket.send_json({
+					"type": "workflow.complete",
+					"data": {
+						"status": execution.status.value,
+						"outputs": execution.state.outputs,
+					}
+				})
+				break
+			
+			await asyncio.sleep(0.1)
+			
+	except Exception as e:
+		print(f"WebSocket error: {e}")
+	finally:
+		# Unsubscribe event handler
+		try:
+			executor.event_bus.unsubscribe("*", event_handler)
+		except:
+			pass
+		
+		# Close WebSocket
+		try:
+			await websocket.close()
+		except:
+			pass
+
+
+@ctrl_app.post("/shutdown")
+async def shutdown_server():
+	global apps, ctrl_app, ctrl_server, ctrl_status, workflow_eng
+	if apps is not None:
+		return {"error": "App is running"}
+	if ctrl_server and ctrl_server.should_exit is False:
+		ctrl_server.should_exit = True
+	
+	# Clean up workflow engine
+	workflow_eng = None
+	
+	ctrl_app    = None
+	ctrl_server = None
+	ctrl_status = None
+	return {"message": "Server shut down"}
+
+
+async def run_server():
+	global config, ctrl_app, ctrl_server
+
+	host        = "0.0.0.0"
+	ctrl_config = uvicorn.Config(ctrl_app, host=host, port=config.port)
+	ctrl_server = uvicorn.Server(ctrl_config)
+
+	await ctrl_server.serve()
+
+
+if __name__ == "__main__":
+	log_print("Server starting...")
+	asyncio.run(run_server())
+	log_print("Server shut down")