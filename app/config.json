--- conflicted
+++ resolved
@@ -1,272 +1,209 @@
-{
-	"port" : 8000,
-
-	"info" : {
-		"version"     : "1.0.0",
-		"name"        : "Numel Playground",
-		"author"      : "marco@numel.app",
-		"description" : "Numel AI Playground"
-	},
-
-	"options" : {
-		"seed"   : 7,
-		"reload" : true
-	},
-
-	"backends" : [
-		{
-			"type"    : "agno",
-			"version" : ""
-		}
-	],
-
-	"models" : [
-		{
-			"type" : "ollama",
-			"id"   : "mistral"
-		}
-	],
-
-	"embeddings" : [
-		{
-			"type" : "ollama",
-			"id"   : "mistral"
-		}
-	],
-
-	"prompts" : [
-		{
-			"model"        : 0,
-			"embedding"    : 0,
-			"description"  : "Numel AI Assistant",
-			"instructions" : [
-				"Be helpful and informative",
-				"Provide accurate and relevant information",
-				"Use markdown formatting when appropriate"
-			]
-		}
-	],
-
-	"content_dbs" : [
-		{
-			"engine" : "sqlite",
-			"url"    : "storage/content_db_sqlite_1.db"
-		}
-	],
-
-	"index_dbs" : [
-		{
-			"engine"      : "lancedb",
-			"embedding"   : 0,
-			"url"         : "storage/knowledge/index_db_lancedb_1",
-			"search_type" : "hybrid"
-		}
-	],
-
-	"memory_mgrs" : [
-		{
-			"query"   : false,
-			"update"  : false,
-			"managed" : false,
-			"prompt"  : null
-		}
-	],
-
-	"session_mgrs" : [
-		{
-			"query"        : false,
-			"update"       : false,
-			"summarize"    : false,
-			"history_size" : 10,
-			"prompt"       : null
-		}
-	],
-
-	"knowledge_mgrs" : [
-		{
-			"query"        : false,
-			"description"  : null,
-			"content_db"   : 0,
-			"index_db"     : 0,
-			"max_results"  : 10,
-			"urls"         : []
-		}
-	],
-
-	"tools" : [
-		{
-			"type" : "reasoning",
-			"args" : null,
-			"ref"  : null
-		},
-		{
-			"type" : "web_search",
-			"args" : {
-				"max_results" : 5
-			},
-			"ref"  : null
-		}
-	],
-
-	"agent_options" : [
-		{
-			"markdown" : true
-		}
-	],
-
-	"agents" : [
-		{
-			"info" : {
-				"version" : "1.0.0",
-				"name"    : "Numel Agent One",
-				"author"  : "marco@numel.app"
-			},
-
-			"options"       : 0,
-			"backend"       : 0,
-			"prompt"        : 0,
-			"content_db"    : 0,
-			"memory_mgr"    : 0,
-			"session_mgr"   : 0,
-			"knowledge_mgr" : 0,
-			"tools"         : [0, 1]
-		},
-		{
-			"info" : {
-				"version" : "1.0.0",
-				"name"    : "Numel Agent Two",
-				"author"  : "marco@numel.app"
-			},
-
-			"options" : {
-				"markdown" : true
-			},
-
-			"backend" : {
-				"type"    : "langchain",
-				"version" : ""
-			},
-
-			"prompt" : {
-				"model" : {
-<<<<<<< HEAD
-					"type" : "openai",
-					"id"   : "gpt-5"
-=======
-					"type" : "ollama",
-					"id"   : "mistral"
->>>>>>> 32c2d627
-				},
-				"embedding" : {
-					"type" : "ollama",
-					"id"   : "kimi"
-				},
-				"description"  : "Numel AI Master",
-				"instructions" : [
-					"Be proactive"
-				]
-			},
-
-			"content_db" : {
-				"engine" : "postgres",
-				"url"    : "storage/content_db_postgres_1.db"
-			},
-
-			"memory_mgr" : {
-				"query"   : true,
-				"update"  : true,
-				"managed" : true,
-				"prompt"  : 0
-			},
-
-			"session_mgr" : {
-				"query"        : true,
-				"update"       : false,
-				"summarize"    : true,
-				"history_size" : 8,
-				"prompt"       : null
-			},
-
-			"knowledge_mgr" : {
-				"query"        : false,
-				"description"  : null,
-				"content_db"   : 0,
-				"index_db"     : {
-					"engine"      : "chromadb",
-					"embedding"   : 0,
-					"url"         : "storage/index_db_chromadb_1",
-					"search_type" : "hybrid"
-				},
-				"max_results"  : 5,
-				"urls"         : []
-			},
-
-			"tools" : [
-				{
-					"type" : "wikimods",
-					"args" : null,
-					"ref"  : null
-				},
-				1
-			]
-<<<<<<< HEAD
-		}
-	],
-
-	"workflows": [
-		{
-			"id": "test_workflow_1",
-			"name": "Simple Test Workflow",
-			"description": "A simple workflow for testing",
-			"version": "1.0.0",
-			"nodes": [
-				{
-					"id": "start_1",
-					"type": "start",
-					"name": "Start",
-					"position": {"x": 100, "y": 200},
-					"config": {}
-				},
-				{
-					"id": "agent_1",
-					"type": "agent",
-					"name": "Test Agent",
-					"position": {"x": 400, "y": 200},
-					"config": {
-						"agent": {
-							"agent_ref": 0,
-							"input_mapping": {"message": "user_query"},
-							"output_mapping": {"response": "content"}
-						}
-					}
-				},
-				{
-					"id": "end_1",
-					"type": "end",
-					"name": "End",
-					"position": {"x": 700, "y": 200},
-					"config": {}
-				}
-			],
-			"edges": [
-				{
-					"id": "edge_1",
-					"source_node_id": "start_1",
-					"target_node_id": "agent_1",
-					"type": "default"
-				},
-				{
-					"id": "edge_2",
-					"source_node_id": "agent_1",
-					"target_node_id": "end_1",
-					"type": "default"
-				}
-			],
-			"start_node_id": "start_1",
-			"end_node_ids": ["end_1"],
-			"agents": [0]
-=======
->>>>>>> 32c2d627
-		}
-	]
-}
+{
+	"port" : 8000,
+
+	"info" : {
+		"version"     : "1.0.0",
+		"name"        : "Numel Playground",
+		"author"      : "marco@numel.app",
+		"description" : "Numel AI Playground"
+	},
+
+	"options" : {
+		"seed"   : 7,
+		"reload" : true
+	},
+
+	"backends" : [
+		{
+			"type"    : "agno",
+			"version" : ""
+		}
+	],
+
+	"models" : [
+		{
+			"type" : "ollama",
+			"id"   : "mistral"
+		}
+	],
+
+	"embeddings" : [
+		{
+			"type" : "ollama",
+			"id"   : "mistral"
+		}
+	],
+
+	"prompts" : [
+		{
+			"model"        : 0,
+			"embedding"    : 0,
+			"description"  : "Numel AI Assistant",
+			"instructions" : [
+				"Be helpful and informative",
+				"Provide accurate and relevant information",
+				"Use markdown formatting when appropriate"
+			]
+		}
+	],
+
+	"content_dbs" : [
+		{
+			"engine" : "sqlite",
+			"url"    : "storage/content_db_sqlite_1.db"
+		}
+	],
+
+	"index_dbs" : [
+		{
+			"engine"      : "lancedb",
+			"embedding"   : 0,
+			"url"         : "storage/knowledge/index_db_lancedb_1",
+			"search_type" : "hybrid"
+		}
+	],
+
+	"memory_mgrs" : [
+		{
+			"query"   : false,
+			"update"  : false,
+			"managed" : false,
+			"prompt"  : null
+		}
+	],
+
+	"session_mgrs" : [
+		{
+			"query"        : false,
+			"update"       : false,
+			"summarize"    : false,
+			"history_size" : 10,
+			"prompt"       : null
+		}
+	],
+
+	"knowledge_mgrs" : [
+		{
+			"query"        : false,
+			"description"  : null,
+			"content_db"   : 0,
+			"index_db"     : 0,
+			"max_results"  : 10,
+			"urls"         : []
+		}
+	],
+
+	"tools" : [
+		{
+			"type" : "reasoning",
+			"args" : null,
+			"ref"  : null
+		},
+		{
+			"type" : "web_search",
+			"args" : {
+				"max_results" : 5
+			},
+			"ref"  : null
+		}
+	],
+
+	"agent_options" : [
+		{
+			"markdown" : true
+		}
+	],
+
+	"agents" : [
+		{
+			"info" : {
+				"version" : "1.0.0",
+				"name"    : "Numel Agent One",
+				"author"  : "marco@numel.app"
+			},
+
+			"options"       : 0,
+			"backend"       : 0,
+			"prompt"        : 0,
+			"content_db"    : 0,
+			"memory_mgr"    : 0,
+			"session_mgr"   : 0,
+			"knowledge_mgr" : 0,
+			"tools"         : [0, 1]
+		},
+		{
+			"info" : {
+				"version" : "1.0.0",
+				"name"    : "Numel Agent Two",
+				"author"  : "marco@numel.app"
+			},
+
+			"options" : {
+				"markdown" : true
+			},
+
+			"backend" : {
+				"type"    : "langchain",
+				"version" : ""
+			},
+
+			"prompt" : {
+				"model" : {
+					"type" : "openai",
+					"id"   : "gpt-5"
+				},
+				"embedding" : {
+					"type" : "ollama",
+					"id"   : "kimi"
+				},
+				"description"  : "Numel AI Master",
+				"instructions" : [
+					"Be proactive"
+				]
+			},
+
+			"content_db" : {
+				"engine" : "postgres",
+				"url"    : "storage/content_db_postgres_1.db"
+			},
+
+			"memory_mgr" : {
+				"query"   : true,
+				"update"  : true,
+				"managed" : true,
+				"prompt"  : 0
+			},
+
+			"session_mgr" : {
+				"query"        : true,
+				"update"       : false,
+				"summarize"    : true,
+				"history_size" : 8,
+				"prompt"       : null
+			},
+
+			"knowledge_mgr" : {
+				"query"        : false,
+				"description"  : null,
+				"content_db"   : 0,
+				"index_db"     : {
+					"engine"      : "chromadb",
+					"embedding"   : 0,
+					"url"         : "storage/index_db_chromadb_1",
+					"search_type" : "hybrid"
+				},
+				"max_results"  : 5,
+				"urls"         : []
+			},
+
+			"tools" : [
+				{
+					"type" : "wikimods",
+					"args" : null,
+					"ref"  : null
+				},
+				1
+			]
+		}
+	]
+}