--- conflicted
+++ resolved
@@ -1,1293 +1,1177 @@
-/* ========================================================================
-   NUMEL APP - Application Logic
-   ======================================================================== */
-
-// Constants
-const SCHEMA_NAME = "numel";
-const START_MESSAGE = "🤖 Hi, I am Numel, an AI playground. Ask me anything you want 🙂";
-const END_MESSAGE = "🤖 See you soon 👋";
-
-// Application State
-let gApp = null;
-let gGraph = null;
-let isConnected = false;
-let agentPrevIndex = -1;
-let agentCurrIndex = -1;
-let messagePrevRole = null;
-let messagePrevElement = null;
-
-// DOM Elements
-let chatContainer;
-let messageInput;
-let sendButton;
-let connectButton;
-let statusDiv;
-let serverUrlInput;
-let sessionIdInput;
-let userIdInput;
-let loadingDiv;
-let systemMsgButton;
-let appAgentSelect;
-let clearChatButton;
-
-<<<<<<< HEAD
-// Workflow State
-let currentWorkflowWS = null;
-let currentExecutionId = null;
-let workflowStartTime = null;
-=======
-let downloadConfigBtn, uploadConfigBtn, newConfigBtn;
-let toolbarToggle, mainToolbar, toolbarContent;
->>>>>>> 32c2d627
-
-// ========================================================================
-// INITIALIZATION
-// ========================================================================
-
-function initializeApp() {
-	chatContainer = document.getElementById("chatContainer");
-	messageInput = document.getElementById("messageInput");
-	sendButton = document.getElementById("sendButton");
-	connectButton = document.getElementById("connectButton");
-	statusDiv = document.getElementById("status");
-	serverUrlInput = document.getElementById("serverUrl");
-	sessionIdInput = document.getElementById("sessionId");
-	userIdInput = document.getElementById("userId");
-	loadingDiv = document.getElementById("loading");
-	systemMsgButton = document.getElementById("debugMessage");
-	appAgentSelect = document.getElementById("appAgentSelect");
-	clearChatButton = document.getElementById("clearChatButton");
-
-<<<<<<< HEAD
-=======
-	// Config management buttons
-	downloadConfigBtn = document.getElementById('downloadConfigBtn');
-	uploadConfigBtn = document.getElementById('uploadConfigBtn');
-	newConfigBtn = document.getElementById('newConfigBtn');
-
-	// Toolbar elements
-	toolbarToggle = document.getElementById('toolbarToggle');
-	mainToolbar = document.getElementById('mainToolbar');
-	toolbarContent = document.getElementById('toolbarContent');
-
-	// Check if required libraries are loaded
->>>>>>> 32c2d627
-	checkLibrariesLoaded();
-	gGraph = new SchemaGraphApp("sg-main-canvas");
-
-	if (typeof initWorkflowExtension === "function") {
-		initWorkflowExtension(gGraph);
-		gGraph.eventBus.on("workflow:execute", async (workflowData) => {
-			const url = gApp.url + "/workflow/execute";
-			const response = await fetch(url, {
-				method: "POST",
-				headers: {"Content-Type": "application/json"},
-				body: JSON.stringify({
-					nodes: workflowData.nodes,
-					edges: workflowData.edges,
-					context: workflowData.context
-				})
-			});
-			const result = await response.json();
-			gApp.eventBus.emit("workflow:complete", result);
-		});
-
-		gGraph.eventBus.on("workflow:agent_call", async (data) => {
-			const response = await gApp.send(data.message, data.agent_ref);
-		});
-
-<<<<<<< HEAD
-		console.log("✅ Workflow extension initialized");
-	}
-=======
-	// Initialize SchemaGraph
-	gGraph = new SchemaGraphApp("sg-main-canvas");
-
-	// Register workflow node creation callback for SchemaGraph context menu
-	gGraph.onAddWorkflowNode = function(nodeType, wx, wy) {
-		if (typeof addWorkflowNodeAtPosition === 'function') {
-			addWorkflowNodeAtPosition(nodeType, wx, wy);
-		} else {
-			console.error('addWorkflowNodeAtPosition not defined yet');
-		}
-	};
->>>>>>> 32c2d627
-
-	setupEventListeners();
-	setupWorkflowControls();
-	setupWorkflowPanelToggle();
-}
-
-function checkLibrariesLoaded() {
-	if (typeof NumelApp !== "undefined") {
-		loadingDiv.style.display = "none";
-		addMessage("system", "✅ NumelApp loaded successfully");
-	} else {
-		loadingDiv.style.display = "block";
-		loadingDiv.textContent = "❌ Failed to load NumelApp.";
-		addMessage("system-error", "❌ Error: NumelApp not found.");
-	}
-}
-
-function setupEventListeners() {
-	serverUrlInput.addEventListener("change", () => {
-		appAgentSelect.disabled = true;
-		appAgentSelect.innerHTML = "<option value='-1'> - None - </option>";
-	});
-
-	appAgentSelect.addEventListener("change", (e) => {
-		agentCurrIndex = parseInt(e.target.value);
-	});
-
-	systemMsgButton.addEventListener("change", changeSystemVisibility);
-
-	messageInput.addEventListener("keypress", (e) => {
-		if (e.key === "Enter" && !e.shiftKey) {
-			e.preventDefault();
-			sendMessage();
-		}
-	});
-
-	connectButton.addEventListener("click", toggleConnection);
-	sendButton.addEventListener("click", sendMessage);
-	clearChatButton.addEventListener("click", clearChat);
-	
-<<<<<<< HEAD
-	let resizeTimeout;
-	window.addEventListener("resize", () => {
-		clearTimeout(resizeTimeout);
-		resizeTimeout = setTimeout(() => {
-			if (gGraph) {
-				gGraph.draw();
-			}
-		}, 250);
-	});
-=======
-	// Config management buttons
-	downloadConfigBtn.addEventListener('click', downloadConfig);
-	uploadConfigBtn.addEventListener('click', uploadConfig);
-	newConfigBtn.addEventListener('click', createNewConfig);
-	
-	// Config file upload handler
-	const importConfigFile = document.getElementById('sg-importConfigFile');
-	if (importConfigFile) {
-		importConfigFile.addEventListener('change', handleConfigFileUpload);
-	}
->>>>>>> 32c2d627
-}
-
-// ========================================================================
-// UPDATE CONNECT/DISCONNECT FUNCTIONS
-// ========================================================================
-
-async function connect() {
-	const serverUrl = serverUrlInput.value.trim();
-	if (!serverUrl) {
-		addMessage("system", "⚠️ Please enter a valid server URL");
-		return;
-	}
-
-<<<<<<< HEAD
-	connectButton.disabled = true;
-=======
-	clearChatButton.disabled = true;
-	connectButton.disabled = true;
-	downloadConfigBtn.disabled = true;
-	uploadConfigBtn.disabled = true;
-	newConfigBtn.disabled = true;
-
->>>>>>> 32c2d627
-	addMessage("system", "⌛ Connecting...");
-
-	const userId = userIdInput.value.trim();
-	const sessionId = sessionIdInput.value.trim();
-
-	enableAppInput(false);
-	updateStatus("connecting", "Connecting...");
-
-	try {
-		gApp = await NumelApp.connect(serverUrl, {
-			userId: userId,
-			sessionId: sessionId,
-			subscriber: {
-				onEvent(params) {
-					handleAGUIEvent(params.event);
-				}
-			}
-		});
-
-		if (!gApp) {
-			throw new Error("NumelApp initialization failed");
-		}
-
-<<<<<<< HEAD
-		const config = await gApp.getConfig();
-		gGraph.api.schema.register(SCHEMA_NAME, gApp.schema, "Index", "AppConfig");
-		
-		if (typeof initWorkflowExtension === "function") {
-			initWorkflowExtension(gGraph);
-			console.log("✅ Workflow extension initialized");
-		}
-
-		gGraph.api.config.import(config, SCHEMA_NAME);
-		setupWorkflowHandlers();
-		createWorkflowLinks(config);
-		
-		gGraph.api.layout.apply("circular");
-		gGraph.api.view.center();
-		
-		setTimeout(() => {
-			gGraph.api.view.center();
-			gGraph.draw();
-		}, 100);
-=======
-		// Load schema and config into SchemaGraph
-		const config = await gApp.getConfig();
-		gGraph.api.schema.register(SCHEMA_NAME, gApp.schema, "Index", "AppConfig");
-		gGraph.api.config.import(config, SCHEMA_NAME);
-		gGraph.api.layout.apply("circular");
-		gGraph.api.view.center();
->>>>>>> 32c2d627
-
-		agentPrevIndex = -1;
-		agentCurrIndex = 0;
-		isConnected = true;
-
-		await setAppStatus();
-
-		clearChat();
-		updateStatus("connected", "Connected");
-		enableInput(true);
-		connectButton.textContent = "Disconnect";
-		connectButton.classList.remove("numel-btn-accent");
-<<<<<<< HEAD
-		// connectButton.classList.add("numel-btn-secondary");
-=======
->>>>>>> 32c2d627
-		connectButton.classList.add("numel-btn-accent-red");
-		addMessage("system", `✅ Connected to ${serverUrl}`);
-		addMessage("system", `📊 Loaded ${config.agents?.length || 0} agents, ${config.workflows?.length || 0} workflows`);
-		addMessage("ui", START_MESSAGE);
-
-		if (config.workflows && config.workflows.length > 0) {
-			toggleWorkflowLayout(true);
-			showWorkflowList();
-			addMessage("system", `📄 ${config.workflows.length} workflow(s) available`);
-		} else {
-			toggleWorkflowLayout(false);
-		}
-
-	} catch (error) {
-		console.error("Failed to initialize connection:", error);
-		addMessage("system-error", `❌ Connection failed: ${error.message}`);
-		updateStatus("disconnected", "Connection failed");
-		enableAppInput(true);
-	} finally {
-<<<<<<< HEAD
-		connectButton.disabled = false;
-=======
-		clearChatButton.disabled = false;
-		connectButton.disabled = false;
-		downloadConfigBtn.disabled = !isConnected;
-		uploadConfigBtn.disabled = false; // Can upload when disconnected
-		newConfigBtn.disabled = false;
->>>>>>> 32c2d627
-	}
-}
-
-async function disconnect() {
-<<<<<<< HEAD
-	connectButton.disabled = true;
-=======
-	clearChatButton.disabled = true;
-	connectButton.disabled = true;
-	downloadConfigBtn.disabled = true;
-	uploadConfigBtn.disabled = true;
-	newConfigBtn.disabled = true;
-
-	enableInput(false);
-
->>>>>>> 32c2d627
-	gGraph.api.schema.remove(SCHEMA_NAME);
-
-	if (gApp) {
-		addMessage("system", "⌛ Disconnecting...");
-		await gApp.disconnect();
-		gApp = null;
-<<<<<<< HEAD
-	}
-
-	if (currentWorkflowWS) {
-		currentWorkflowWS.close();
-		currentWorkflowWS = null;
-	}
-
-	toggleWorkflowLayout(false);
-	currentExecutionId = null;
-	workflowStartTime = null;
-	updateWorkflowStatus("Idle", "No workflow running");
-	updateWorkflowProgress(0);
-
-	const workflowListEl = document.getElementById("workflowList");
-	if (workflowListEl) {
-		workflowListEl.innerHTML = '<div class="workflow-list-empty">Connect to see workflows</div>';
-=======
->>>>>>> 32c2d627
-	}
-
-	isConnected = false;
-	agentCurrIndex = -1;
-	appAgentSelect.innerHTML = "<option value='-1'> - None - </option>";
-	messageInput.value = "";
-
-	updateStatus("disconnected", "Disconnected");
-	connectButton.textContent = "Connect";
-<<<<<<< HEAD
-	// connectButton.classList.remove("numel-btn-secondary");
-=======
->>>>>>> 32c2d627
-	connectButton.classList.remove("numel-btn-accent-red");
-	connectButton.classList.add("numel-btn-accent");
-	addMessage("system", "ℹ️ Disconnected");
-	addMessage("ui", END_MESSAGE);
-	enableAppInput(true);
-<<<<<<< HEAD
-	connectButton.disabled = false;
-=======
-
-	clearChatButton.disabled = false;
-	connectButton.disabled = false;
-	downloadConfigBtn.disabled = true;
-	uploadConfigBtn.disabled = false;
-	newConfigBtn.disabled = false;
->>>>>>> 32c2d627
-}
-
-function toggleConnection() {
-	if (isConnected) {
-		disconnect();
-	} else {
-		connect();
-	}
-	chatModeBtn.click();
-}
-
-function isValidAgent(agent) {
-	return (agent["port"] <= 0);
-}
-
-async function setAppStatus() {
-	const status = await gApp.getStatus();
-	const config = status["config"];
-	const agents = config["agents"];
-	
-	let content = "";
-	if (agents.length === 0) {
-		agentCurrIndex = -1;
-		content = "<option value='-1'> - None - </option>";
-	} else {
-		agentCurrIndex = 0;
-		for (let i = 0; i < agents.length; i++) {
-			if (!isValidAgent(agents[i])) {
-				continue;
-			}
-			const selected = (i === agentCurrIndex) ? " selected" : "";
-			const info = config["infos"][agents[i]["info"]];
-			content += `<option value="${i}"${selected}>${info["name"]}</option>`;
-		}
-	}
-	
-	appAgentSelect.innerHTML = content;
-	appAgentSelect.disabled = false;
-	return status;
-}
-
-// ========================================================================
-// MESSAGE HANDLING
-// ========================================================================
-
-async function sendMessage() {
-	const message = messageInput.value.trim();
-	if (!message || !isConnected || !gApp) return;
-
-	addMessage("user", message);
-
-	if (agentPrevIndex !== agentCurrIndex) {
-		agentPrevIndex = agentCurrIndex;
-		const agent = gApp.status["config"]["agents"][agentPrevIndex];
-		const agentName = gApp.status["config"]["infos"][agent["info"]]["name"];
-		addMessage("ui", `🤖 Talking to Agent "${agentName}"`);
-	}
-
-	messageInput.value = "";
-	sendButton.textContent = "Messaging...";
-	sendButton.disabled = true;
-	connectButton.disabled = true;
-	clearChatButton.disabled = true;
-
-	try {
-		await gApp.send(message, agentPrevIndex);
-	} catch (error) {
-		console.error("Failed to send message:", error);
-		addMessage("system-error", `❌ Failed to send message: ${error.message}`);
-	} finally {
-		sendButton.textContent = "Send";
-		sendButton.disabled = false;
-		connectButton.disabled = false;
-		clearChatButton.disabled = false;
-	}
-}
-
-function addMessage(role, content) {
-	if (messagePrevRole !== role) {
-		const messageDiv = document.createElement("div");
-		messageDiv.className = `message ${role}`;
-		
-		if (role === "system") {
-			const display = systemMsgButton.checked ? "block" : "none";
-			messageDiv.style.display = display;
-		}
-		
-		messageDiv.innerHTML = "";
-		chatContainer.appendChild(messageDiv);
-		messagePrevRole = role;
-		messagePrevElement = messageDiv;
-	} else if (role === "system") {
-		content = `<br/>${content}`;
-	}
-	
-	messagePrevElement.innerHTML += content;
-	chatContainer.scrollTop = chatContainer.scrollHeight;
-}
-
-function clearChat() {
-	messagePrevRole = null;
-	messagePrevElement = null;
-	chatContainer.innerHTML = "";
-}
-
-// ========================================================================
-// AG-UI EVENT HANDLING
-// ========================================================================
-
-function handleAGUIEvent(event) {
-	console.log("AG-UI Event:", event);
-	if (!event) return;
-
-	switch (event.type) {
-		case NumelApp.EventType.TEXT_MESSAGE_CONTENT:
-		case NumelApp.EventType.TEXT_MESSAGE_CHUNK:
-			addMessage("agent", event.delta || "No content");
-			break;
-		case NumelApp.EventType.TEXT_MESSAGE_START:
-			addMessage("system", "🤖 Agent is responding...");
-			break;
-		case NumelApp.EventType.TEXT_MESSAGE_END:
-			addMessage("system", "✅ Response complete");
-			break;
-		case NumelApp.EventType.RUN_STARTED:
-			addMessage("system", "🚀 Agent run started");
-			break;
-		case NumelApp.EventType.RUN_FINISHED:
-			addMessage("system", "🏁 Agent run finished");
-			break;
-		case NumelApp.EventType.RUN_ERROR:
-			addMessage("system-error", `❌ Error: ${event.error || "Unknown error"}`);
-			break;
-		case NumelApp.EventType.TOOL_CALL_START:
-			addMessage("system", `🔧 Tool call: ${event.tool_name || "unknown"}`);
-			break;
-		case NumelApp.EventType.TOOL_CALL_RESULT:
-			addMessage("system", `✅ Tool result received`);
-			break;
-		default:
-			addMessage("system", `ℹ️ Event: ${event.type}`);
-			console.log("Unhandled event:", event);
-	}
-}
-
-// ========================================================================
-// UI HELPERS
-// ========================================================================
-
-function updateStatus(type, message) {
-	statusDiv.className = `numel-status numel-status-${type}`;
-	statusDiv.textContent = message;
-}
-
-function enableInput(enabled) {
-	messageInput.disabled = !enabled;
-	sendButton.disabled = !enabled;
-}
-
-function enableAppInput(enable) {
-	serverUrlInput.disabled = !enable;
-	sessionIdInput.disabled = !enable;
-	userIdInput.disabled = !enable;
-	appAgentSelect.disabled = enable;
-}
-
-function changeSystemVisibility() {
-	const divs = document.getElementsByClassName("message system");
-	const display = systemMsgButton.checked ? "block" : "none";
-	for (let div of divs) {
-		div.style.display = display;
-	}
-}
-
-// ====================================================================
-// WORKFLOW NODE LINKING
-// ====================================================================
-
-function createWorkflowLinks(config) {
-	if (!config.workflows || config.workflows.length === 0) {
-		return;
-	}
-	
-	config.workflows.forEach(workflow => {
-		const nodeMap = new Map();
-		
-		for (const node of gGraph.graph.nodes) {
-			if (node.schema_type === 'NodeConfig') {
-				const nodeId = node.properties?.id;
-				if (nodeId) {
-					nodeMap.set(nodeId, node);
-				}
-			}
-		}
-		
-		if (workflow.edges) {
-			workflow.edges.forEach(edge => {
-				const sourceNode = nodeMap.get(edge.source_node_id);
-				const targetNode = nodeMap.get(edge.target_node_id);
-				
-				if (sourceNode && targetNode) {
-					let linkExists = false;
-					if (sourceNode.outputs && sourceNode.outputs[0]) {
-						const output = sourceNode.outputs[0];
-						if (output.links) {
-							for (const linkId of output.links) {
-								const existingLink = gGraph.graph.links[linkId];
-								if (existingLink && existingLink.target_id === targetNode.id) {
-									linkExists = true;
-									break;
-								}
-							}
-						}
-					}
-					
-					if (!linkExists) {
-						try {
-							gGraph.api.link.create(sourceNode, 0, targetNode, 0);
-						} catch (e) {
-							console.warn(`Could not create link between ${edge.source_node_id} and ${edge.target_node_id}:`, e);
-						}
-					}
-				}
-			});
-		}
-	});
-	
-	gGraph.draw();
-}
-
-// ====================================================================
-// WORKFLOW EXECUTION HANDLERS
-// ====================================================================
-
-function setupWorkflowHandlers() {
-	gGraph.eventBus.on("workflow:execute", async (data) => {
-		executeWorkflow(data.workflow_index || 0, data.context || {});
-	});
-	
-	gGraph.eventBus.on("workflow:agent_call", async (data) => {
-		addMessage("system", `🤖 Workflow calling agent ${data.agent_ref}: "${data.message}"`);
-		
-		try {
-			await gApp.send(data.message, data.agent_ref);
-			addMessage("system", `✅ Agent ${data.agent_ref} responded`);
-		} catch (error) {
-			addMessage("system-error", `❌ Agent call failed: ${error.message}`);
-		}
-	});
-}
-
-async function executeWorkflow(workflowIndex, context = {}) {
-	if (!gApp || !isConnected) {
-		addMessage("system-error", "❌ Not connected to server");
-		return;
-	}
-	
-	const config = gApp.status?.config;
-	if (!config || !config.workflows || workflowIndex >= config.workflows.length) {
-		addMessage("system-error", `❌ Invalid workflow index: ${workflowIndex}`);
-		return;
-	}
-	
-	const workflow = config.workflows[workflowIndex];
-	addMessage("system", `🚀 Starting workflow: ${workflow.name || workflow.id}`);
-	
-	const workflowPanel = document.getElementById("workflowPanel");
-	if (workflowPanel) {
-		workflowPanel.style.display = "block";
-	}
-	
-	if (!context.user_query && !context.message) {
-		context.user_query = "Hello, please help me with this workflow.";
-	}
-	
-	try {
-		const url = gApp.url + "/workflow/start";
-		const response = await fetch(url, {
-			method: "POST",
-			headers: {"Content-Type": "application/json"},
-			body: JSON.stringify({
-				index: workflowIndex,
-				args: context
-			})
-		});
-		
-		const result = await response.json();
-		
-		if (result.error) {
-			addMessage("system-error", `❌ Workflow error: ${result.error}`);
-			updateWorkflowStatus("Error", result.error);
-			return;
-		}
-		
-		currentExecutionId = result.execution_id;
-		workflowStartTime = Date.now();
-		
-		addMessage("system", `✅ Workflow started (execution: ${result.execution_id})`);
-		updateWorkflowStatus("Running", "Executing workflow...");
-		
-		connectWorkflowWebSocket(result.execution_id);
-		
-	} catch (error) {
-		addMessage("system-error", `❌ Failed to start workflow: ${error.message}`);
-		updateWorkflowStatus("Error", error.message);
-	}
-}
-
-function connectWorkflowWebSocket(executionId) {
-	if (currentWorkflowWS) {
-		currentWorkflowWS.close();
-		currentWorkflowWS = null;
-	}
-	
-	const wsUrl = gApp.url.replace('http', 'ws') + `/workflow/events/${executionId}`;
-	addMessage("system", `🔌 Connecting to workflow stream...`);
-	
-	const ws = new WebSocket(wsUrl);
-	currentWorkflowWS = ws;
-	
-	ws.onopen = () => {
-		addMessage("system", `✅ Connected to workflow stream`);
-	};
-	
-	ws.onmessage = (event) => {
-		try {
-			const data = JSON.parse(event.data);
-			handleWorkflowEvent(data);
-		} catch (error) {
-			console.error('Error parsing workflow event:', error);
-		}
-	};
-	
-	ws.onerror = (error) => {
-		console.error('WebSocket error:', error);
-		addMessage("system-error", "❌ Workflow connection error");
-		updateWorkflowStatus("Error", "Connection lost");
-	};
-	
-	ws.onclose = () => {
-		addMessage("system", "🔌 Workflow stream closed");
-		currentWorkflowWS = null;
-	};
-}
-
-function handleWorkflowEvent(event) {
-	const type = event.type;
-	const data = event.data || {};
-	const nodeId = event.node_id;
-	
-	console.log('Workflow event:', type, data);
-	
-	switch (type) {
-		case 'workflow.start':
-			updateWorkflowStatus("Running", "Workflow started");
-			updateWorkflowProgress(0);
-			break;
-		case 'node.start':
-			const nodeType = data.node_type || 'unknown';
-			addMessage("system", `⚡ Executing: ${nodeType} (${nodeId})`);
-			highlightWorkflowNode(nodeId);
-			break;
-		case 'node.end':
-			addMessage("system", `✓ Completed: ${nodeId}`);
-			updateWorkflowProgress(data.progress);
-			break;
-		case 'agent.response':
-			if (data.response) {
-				addMessage("agent", data.response);
-			}
-			break;
-		case 'agent.message':
-			if (data.message) {
-				addMessage("system", `🤖 Agent: ${data.message}`);
-			}
-			break;
-		case 'node.error':
-			addMessage("system-error", `❌ Node error (${nodeId}): ${data.error}`);
-			break;
-		case 'workflow.end':
-			const status = data.status || 'completed';
-			const duration = workflowStartTime ? 
-				((Date.now() - workflowStartTime) / 1000).toFixed(2) : 
-				'unknown';
-			
-			addMessage("system", `✅ Workflow ${status} in ${duration}s`);
-			updateWorkflowStatus("Completed", `Finished in ${duration}s`);
-			updateWorkflowProgress(100);
-			
-			if (currentWorkflowWS) {
-				currentWorkflowWS.close();
-				currentWorkflowWS = null;
-			}
-			break;
-		case 'workflow.error':
-			addMessage("system-error", `❌ Workflow error: ${data.error || data.message}`);
-			updateWorkflowStatus("Failed", data.error || "Unknown error");
-			
-			if (currentWorkflowWS) {
-				currentWorkflowWS.close();
-				currentWorkflowWS = null;
-			}
-			break;
-		case 'workflow.complete':
-			const finalStatus = data.status || 'completed';
-			addMessage("system", `🏁 Workflow complete: ${finalStatus}`);
-			updateWorkflowStatus(finalStatus, "Execution finished");
-			
-			if (data.outputs) {
-				console.log('Workflow outputs:', data.outputs);
-				addMessage("system", `📊 Outputs: ${JSON.stringify(data.outputs, null, 2)}`);
-			}
-			break;
-		case 'status':
-			updateWorkflowFromStatus(data);
-			break;
-		default:
-			console.log('Unhandled workflow event:', type, data);
-	}
-}
-
-function highlightWorkflowNode(nodeId) {
-	if (gGraph && gGraph.eventBus) {
-		gGraph.eventBus.emit("workflow:node_highlight", { nodeId });
-	}
-}
-
-async function stopCurrentWorkflow() {
-	if (!currentExecutionId) {
-		addMessage("system-error", "❌ No workflow running");
-		return;
-	}
-	
-	addMessage("system", "⏹️ Stopping workflow...");
-	
-	try {
-		if (currentWorkflowWS && currentWorkflowWS.readyState === WebSocket.OPEN) {
-			currentWorkflowWS.send(JSON.stringify({ command: "stop" }));
-		}
-		
-		const url = gApp.url + `/workflow/stop/${currentExecutionId}`;
-		const response = await fetch(url, {
-			method: "POST",
-			headers: {"Content-Type": "application/json"}
-		});
-		
-		const result = await response.json();
-		
-		if (result.error) {
-			addMessage("system-error", `❌ Stop failed: ${result.error}`);
-		} else {
-			addMessage("system", `✅ ${result.message || 'Workflow stopped'}`);
-			updateWorkflowStatus("Cancelled", "Stopped by user");
-		}
-	} catch (error) {
-		addMessage("system-error", `❌ Failed to stop workflow: ${error.message}`);
-	}
-}
-
-async function getWorkflowStatus() {
-	if (!currentExecutionId) {
-		return null;
-	}
-	
-	try {
-		const url = gApp.url + `/workflow/status/${currentExecutionId}`;
-		const response = await fetch(url, {
-			method: "POST",
-			headers: {"Content-Type": "application/json"}
-		});
-		
-		const result = await response.json();
-		
-		if (result.error) {
-			console.error('Failed to get workflow status:', result.error);
-			return null;
-		}
-		
-		updateWorkflowFromStatus(result);
-		return result;
-	} catch (error) {
-		console.error('Error getting workflow status:', error);
-		return null;
-	}
-}
-
-// ====================================================================
-// WORKFLOW UI UPDATES
-// ====================================================================
-
-function updateWorkflowStatus(status, message) {
-	const statusEl = document.getElementById("workflowStatus");
-	const messageEl = document.getElementById("workflowMessage");
-	
-	if (statusEl) {
-		statusEl.textContent = status;
-		statusEl.className = `workflow-status workflow-status-${status.toLowerCase()}`;
-	}
-	
-	if (messageEl && message) {
-		messageEl.textContent = message;
-	}
-}
-
-function updateWorkflowProgress(percent) {
-	const progressBar = document.getElementById("workflowProgressBar");
-	const progressText = document.getElementById("workflowProgressText");
-	
-	if (progressBar) {
-		progressBar.style.width = `${percent}%`;
-	}
-	
-	if (progressText) {
-		progressText.textContent = `${Math.round(percent)}%`;
-	}
-}
-
-function updateWorkflowFromStatus(status) {
-	const {
-		status: execStatus,
-		progress,
-		duration,
-		completed_nodes,
-		total_nodes,
-		outputs,
-		errors
-	} = status;
-	
-	updateWorkflowStatus(execStatus, `${completed_nodes}/${total_nodes} nodes`);
-	
-	if (progress !== undefined) {
-		updateWorkflowProgress(progress);
-	}
-	
-	if (duration) {
-		const durationEl = document.getElementById("workflowDuration");
-		if (durationEl) {
-			durationEl.textContent = `${duration.toFixed(2)}s`;
-		}
-	}
-	
-	if (errors && errors.length > 0) {
-		errors.forEach(err => {
-			addMessage("system-error", `❌ ${err.error || err.message}`);
-		});
-	}
-}
-
-function toggleWorkflowLayout(show) {
-	const body = document.body;
-	const panel = document.getElementById("workflowPanel");
-	
-	if (show) {
-		// Show workflow panel
-		body.classList.add("workflow-active");
-		if (panel) {
-			panel.style.display = ""; // Remove inline style to let CSS control it
-		}
-		console.log("✅ Workflow panel shown");
-	} else {
-		// Hide workflow panel
-		body.classList.remove("workflow-active");
-		if (panel) {
-			panel.style.display = ""; // Remove inline style
-		}
-		console.log("❌ Workflow panel hidden");
-	}
-	
-	// Force graph redraw after layout change
-	if (gGraph) {
-		setTimeout(() => {
-			gGraph.api.view.center();
-			gGraph.draw();
-		}, 100);
-	}
-}
-
-// Also update the showWorkflowList function to ensure panel is visible:
-function showWorkflowList() {
-	const config = gApp?.status?.config;
-	if (!config || !config.workflows) {
-		addMessage("system-error", "❌ No workflows available");
-		return;
-	}
-	
-	// Make sure workflow panel is visible
-	toggleWorkflowLayout(true);
-	
-	const workflowListEl = document.getElementById("workflowList");
-	if (!workflowListEl) return;
-	
-	workflowListEl.innerHTML = "";
-	
-	if (config.workflows.length === 0) {
-		workflowListEl.innerHTML = '<div class="workflow-list-empty">No workflows configured</div>';
-		return;
-	}
-	
-	config.workflows.forEach((workflow, index) => {
-		const item = document.createElement("div");
-		item.className = "workflow-list-item";
-		item.innerHTML = `
-			<div class="workflow-item-name">${workflow.name || workflow.id}</div>
-			<div class="workflow-item-desc">${workflow.description || 'No description'}</div>
-			<button class="numel-btn numel-btn-primary workflow-execute-btn" data-index="${index}">
-				▶️ Execute
-			</button>
-		`;
-		
-		workflowListEl.appendChild(item);
-	});
-	
-	// Attach event listeners
-	document.querySelectorAll(".workflow-execute-btn").forEach(btn => {
-		btn.addEventListener("click", (e) => {
-			const index = parseInt(e.target.dataset.index);
-			executeWorkflow(index);
-		});
-	});
-	
-	console.log(`✅ Workflow list populated with ${config.workflows.length} workflows`);
-}
-
-// ====================================================================
-// WORKFLOW CONTROLS
-// ====================================================================
-
-function setupWorkflowControls() {
-	const stopBtn = document.getElementById("stopWorkflowBtn");
-	if (stopBtn) {
-		stopBtn.addEventListener("click", stopCurrentWorkflow);
-	}
-	
-	const refreshBtn = document.getElementById("refreshWorkflowBtn");
-	if (refreshBtn) {
-		refreshBtn.addEventListener("click", showWorkflowList);
-	}
-	
-	const statusBtn = document.getElementById("getWorkflowStatusBtn");
-	if (statusBtn) {
-		statusBtn.addEventListener("click", getWorkflowStatus);
-	}
-}
-
-function setupWorkflowPanelToggle() {
-	const toggleBtn = document.getElementById("toggleWorkflowPanel");
-	const panel = document.getElementById("workflowPanel");
-	
-	if (toggleBtn && panel) {
-		toggleBtn.addEventListener("click", () => {
-			panel.classList.toggle("collapsed");
-			toggleBtn.textContent = panel.classList.contains("collapsed") ? 
-				"▶ Expand" : "▼ Collapse";
-		});
-	}
-}
-
-// ====================================================================
-// VIEW MODE SWITCHING
-// ====================================================================
-
-// Add UI controls for switching between config view and workflow view
-function addViewModeControls() {
-	// This can be added to your toolbar
-	const modeSelect = document.createElement('select');
-	modeSelect.id = 'viewMode';
-	modeSelect.innerHTML = `
-		<option value="config">📋 Config View</option>
-		<option value="workflow">🔄 Workflow View</option>
-	`;
-	
-	modeSelect.addEventListener('change', (e) => {
-		switchViewMode(e.target.value);
-	});
-	
-	// Add to toolbar or control panel
-	document.querySelector('.numel-toolbar').appendChild(modeSelect);
-}
-
-function switchViewMode(mode) {
-	if (mode === 'workflow') {
-		// Show only workflow nodes
-		gGraph.api.filter.apply((node) => {
-			return node.type?.startsWith('Workflow.') || 
-				   node.schema_type === 'WorkflowConfig' ||
-				   node.schema_type === 'NodeConfig' ||
-				   node.schema_type === 'EdgeConfig';
-		});
-		
-		addMessage("system", "📊 Switched to Workflow View");
-		gGraph.api.layout.apply("hierarchical-vertical");
-		
-	} else {
-		// Show full config
-		gGraph.api.filter.clear();
-		addMessage("system", "📋 Switched to Config View");
-		gGraph.api.layout.apply("circular");
-	}
-	
-	gGraph.api.view.center();
-}
-
-// ========================================================================
-// CONFIG MANAGEMENT
-// ========================================================================
-
-<<<<<<< HEAD
-=======
-async function downloadConfig() {
-	if (!gApp || !gApp.isValid()) {
-		addMessage("system-error", "⚠️ Not connected to server");
-		return;
-	}
-
-	try {
-		downloadConfigBtn.disabled = true;
-		addMessage("system", "📥 Downloading config...");
-		
-		const config = await gApp.getConfig();
-		
-		// Create and download JSON file
-		const json = JSON.stringify(config, null, 2);
-		const blob = new Blob([json], { type: 'application/json' });
-		const url = URL.createObjectURL(blob);
-		
-		const a = document.createElement('a');
-		a.href = url;
-		a.download = `config_${new Date().toISOString().slice(0,10)}.json`;
-		document.body.appendChild(a);
-		a.click();
-		document.body.removeChild(a);
-		URL.revokeObjectURL(url);
-		
-		addMessage("system", "✅ Config downloaded successfully");
-	} catch (error) {
-		console.error("Failed to download config:", error);
-		addMessage("system-error", `❌ Failed to download config: ${error.message}`);
-	} finally {
-		downloadConfigBtn.disabled = false;
-	}
-}
-
-async function uploadConfig() {
-	if (!gApp || !gApp.isValid()) {
-		addMessage("system-error", "⚠️ Not connected to server");
-		return;
-	}
-	
-	// Trigger file input
-	const fileInput = document.getElementById('sg-importConfigFile');
-	fileInput.click();
-}
-
-async function handleConfigFileUpload(event) {
-	const file = event.target.files[0];
-	if (!file) return;
-
-	try {
-		uploadConfigBtn.disabled = true;
-		addMessage("system", "📤 Uploading config...");
-		
-		// Read file
-		const text = await file.text();
-		const config = JSON.parse(text);
-		
-		// Validate basic structure
-		if (!config || typeof config !== 'object') {
-			throw new Error("Invalid config file format");
-		}
-		
-		// Confirm before uploading (will require restart)
-		const confirmed = confirm(
-			"⚠️ Uploading a new config will stop the current application.\n" +
-			"You'll need to reconnect after upload. Continue?"
-		);
-		
-		if (!confirmed) {
-			addMessage("system", "ℹ️ Config upload cancelled");
-			event.target.value = '';
-			return;
-		}
-		
-		// Stop the app first
-		if (isConnected) {
-			await gApp.stop();
-			addMessage("system", "⏸️ Application stopped");
-		}
-		
-		// Upload config
-		const result = await gApp.putConfig(config);
-		
-		if (result.error) {
-			throw new Error(result.error);
-		}
-		
-		addMessage("system", "✅ Config uploaded successfully");
-		addMessage("system", "ℹ️ Click 'Connect' to start with new config");
-		
-		// Update UI state
-		isConnected = false;
-		gApp = null;
-		enableInput(false);
-		connectButton.textContent = "Connect";
-		connectButton.classList.remove("numel-btn-accent-red");
-		connectButton.classList.add("numel-btn-accent");
-		updateStatus("disconnected", "Ready to connect");
-		
-	} catch (error) {
-		console.error("Failed to upload config:", error);
-		addMessage("system-error", `❌ Failed to upload config: ${error.message}`);
-	} finally {
-		uploadConfigBtn.disabled = false;
-		event.target.value = '';
-	}
-}
-
-function createNewConfig() {
-	if (!gApp || !gApp.isValid()) {
-		addMessage("system-error", "⚠️ Not connected to server");
-		return;
-	}
-	
-	const confirmed = confirm(
-		"⚠️ Creating a new config will stop the current application.\n" +
-		"This will create a minimal default configuration.\n" +
-		"Continue?"
-	);
-	
-	if (!confirmed) {
-		return;
-	}
-	
-	// Create minimal config
-	const newConfig = {
-		"port": 8000,
-		"info": {
-			"version": "1.0.0",
-			"name": "Numel Playground",
-			"author": "user@numel.app",
-			"description": "New Numel AI Configuration"
-		},
-		"options": {
-			"seed": null,
-			"reload": true
-		},
-		"backends": [
-			{
-				"type": "agno",
-				"version": ""
-			}
-		],
-		"models": [
-			{
-				"type": "openai",
-				"id": "gpt-4"
-			}
-		],
-		"embeddings": [
-			{
-				"type": "openai",
-				"id": ""
-			}
-		],
-		"prompts": [
-			{
-				"model": 0,
-				"embedding": 0,
-				"description": "Numel AI Assistant",
-				"instructions": [
-					"Be helpful and informative"
-				]
-			}
-		],
-		"content_dbs": [],
-		"index_dbs": [],
-		"memory_mgrs": [],
-		"session_mgrs": [],
-		"knowledge_mgrs": [],
-		"tools": [],
-		"agent_options": [
-			{
-				"markdown": true
-			}
-		],
-		"agents": [
-			{
-				"info": {
-					"version": "1.0.0",
-					"name": "Default Agent",
-					"author": "user@numel.app"
-				},
-				"options": 0,
-				"backend": 0,
-				"prompt": 0,
-				"content_db": null,
-				"memory_mgr": null,
-				"session_mgr": null,
-				"knowledge_mgr": null,
-				"tools": []
-			}
-		]
-	};
-	
-	// Download as template
-	const json = JSON.stringify(newConfig, null, 2);
-	const blob = new Blob([json], { type: 'application/json' });
-	const url = URL.createObjectURL(blob);
-	
-	const a = document.createElement('a');
-	a.href = url;
-	a.download = `config_new_${new Date().toISOString().slice(0,10)}.json`;
-	document.body.appendChild(a);
-	a.click();
-	document.body.removeChild(a);
-	URL.revokeObjectURL(url);
-	
-	addMessage("system", "📄 New config template downloaded");
-	addMessage("system", "ℹ️ Edit the file and upload it to apply");
-}
-
-// ========================================================================
-// ENTRY POINT
-// ========================================================================
-
->>>>>>> 32c2d627
-if (document.readyState === 'loading') {
-	document.addEventListener('DOMContentLoaded', initializeApp);
-} else {
-	initializeApp();
-}
+/* ========================================================================
+   NUMEL APP - Application Logic
+   ======================================================================== */
+
+// Constants
+const SCHEMA_NAME = "numel";
+const START_MESSAGE = "🤖 Hi, I am Numel, an AI playground. Ask me anything you want 🙂";
+const END_MESSAGE = "🤖 See you soon 👋";
+
+// Application State
+let gApp = null;
+let gGraph = null;
+let isConnected = false;
+let agentPrevIndex = -1;
+let agentCurrIndex = -1;
+let messagePrevRole = null;
+let messagePrevElement = null;
+
+// DOM Elements
+let chatContainer;
+let messageInput;
+let sendButton;
+let connectButton;
+let statusDiv;
+let serverUrlInput;
+let sessionIdInput;
+let userIdInput;
+let loadingDiv;
+let systemMsgButton;
+let appAgentSelect;
+let clearChatButton;
+
+let downloadConfigBtn, uploadConfigBtn, newConfigBtn;
+let toolbarToggle, mainToolbar, toolbarContent;
+
+// ========================================================================
+// INITIALIZATION
+// ========================================================================
+
+function initializeApp() {
+	chatContainer = document.getElementById("chatContainer");
+	messageInput = document.getElementById("messageInput");
+	sendButton = document.getElementById("sendButton");
+	connectButton = document.getElementById("connectButton");
+	statusDiv = document.getElementById("status");
+	serverUrlInput = document.getElementById("serverUrl");
+	sessionIdInput = document.getElementById("sessionId");
+	userIdInput = document.getElementById("userId");
+	loadingDiv = document.getElementById("loading");
+	systemMsgButton = document.getElementById("debugMessage");
+	appAgentSelect = document.getElementById("appAgentSelect");
+	clearChatButton = document.getElementById("clearChatButton");
+
+	// Config management buttons
+	downloadConfigBtn = document.getElementById('downloadConfigBtn');
+	uploadConfigBtn = document.getElementById('uploadConfigBtn');
+	newConfigBtn = document.getElementById('newConfigBtn');
+
+	// Toolbar elements
+	toolbarToggle = document.getElementById('toolbarToggle');
+	mainToolbar = document.getElementById('mainToolbar');
+	toolbarContent = document.getElementById('toolbarContent');
+
+	// Check if required libraries are loaded
+	checkLibrariesLoaded();
+	gGraph = new SchemaGraphApp("sg-main-canvas");
+
+	// Initialize SchemaGraph
+	gGraph = new SchemaGraphApp("sg-main-canvas");
+
+	// Register workflow node creation callback for SchemaGraph context menu
+	gGraph.onAddWorkflowNode = function(nodeType, wx, wy) {
+		if (typeof addWorkflowNodeAtPosition === 'function') {
+			addWorkflowNodeAtPosition(nodeType, wx, wy);
+		} else {
+			console.error('addWorkflowNodeAtPosition not defined yet');
+		}
+	};
+
+	setupEventListeners();
+	setupWorkflowControls();
+	setupWorkflowPanelToggle();
+}
+
+function checkLibrariesLoaded() {
+	if (typeof NumelApp !== "undefined") {
+		loadingDiv.style.display = "none";
+		addMessage("system", "✅ NumelApp loaded successfully");
+	} else {
+		loadingDiv.style.display = "block";
+		loadingDiv.textContent = "❌ Failed to load NumelApp.";
+		addMessage("system-error", "❌ Error: NumelApp not found.");
+	}
+}
+
+function setupEventListeners() {
+	serverUrlInput.addEventListener("change", () => {
+		appAgentSelect.disabled = true;
+		appAgentSelect.innerHTML = "<option value='-1'> - None - </option>";
+	});
+
+	appAgentSelect.addEventListener("change", (e) => {
+		agentCurrIndex = parseInt(e.target.value);
+	});
+
+	systemMsgButton.addEventListener("change", changeSystemVisibility);
+
+	messageInput.addEventListener("keypress", (e) => {
+		if (e.key === "Enter" && !e.shiftKey) {
+			e.preventDefault();
+			sendMessage();
+		}
+	});
+
+	connectButton.addEventListener("click", toggleConnection);
+	sendButton.addEventListener("click", sendMessage);
+	clearChatButton.addEventListener("click", clearChat);
+	
+	// Config management buttons
+	downloadConfigBtn.addEventListener('click', downloadConfig);
+	uploadConfigBtn.addEventListener('click', uploadConfig);
+	newConfigBtn.addEventListener('click', createNewConfig);
+	
+	// Config file upload handler
+	const importConfigFile = document.getElementById('sg-importConfigFile');
+	if (importConfigFile) {
+		importConfigFile.addEventListener('change', handleConfigFileUpload);
+	}
+}
+
+// ========================================================================
+// UPDATE CONNECT/DISCONNECT FUNCTIONS
+// ========================================================================
+
+async function connect() {
+	const serverUrl = serverUrlInput.value.trim();
+	if (!serverUrl) {
+		addMessage("system", "⚠️ Please enter a valid server URL");
+		return;
+	}
+
+	clearChatButton.disabled = true;
+	connectButton.disabled = true;
+	downloadConfigBtn.disabled = true;
+	uploadConfigBtn.disabled = true;
+	newConfigBtn.disabled = true;
+
+	addMessage("system", "⌛ Connecting...");
+
+	const userId = userIdInput.value.trim();
+	const sessionId = sessionIdInput.value.trim();
+
+	enableAppInput(false);
+	updateStatus("connecting", "Connecting...");
+
+	try {
+		gApp = await NumelApp.connect(serverUrl, {
+			userId: userId,
+			sessionId: sessionId,
+			subscriber: {
+				onEvent(params) {
+					handleAGUIEvent(params.event);
+				}
+			}
+		});
+
+		if (!gApp) {
+			throw new Error("NumelApp initialization failed");
+		}
+
+		// Load schema and config into SchemaGraph
+		const config = await gApp.getConfig();
+		gGraph.api.schema.register(SCHEMA_NAME, gApp.schema, "Index", "AppConfig");
+		gGraph.api.config.import(config, SCHEMA_NAME);
+		gGraph.api.layout.apply("circular");
+		gGraph.api.view.center();
+
+		agentPrevIndex = -1;
+		agentCurrIndex = 0;
+		isConnected = true;
+
+		await setAppStatus();
+
+		clearChat();
+		updateStatus("connected", "Connected");
+		enableInput(true);
+		connectButton.textContent = "Disconnect";
+		connectButton.classList.remove("numel-btn-accent");
+		connectButton.classList.add("numel-btn-accent-red");
+		addMessage("system", `✅ Connected to ${serverUrl}`);
+		addMessage("system", `📊 Loaded ${config.agents?.length || 0} agents, ${config.workflows?.length || 0} workflows`);
+		addMessage("ui", START_MESSAGE);
+
+		if (config.workflows && config.workflows.length > 0) {
+			toggleWorkflowLayout(true);
+			showWorkflowList();
+			addMessage("system", `📄 ${config.workflows.length} workflow(s) available`);
+		} else {
+			toggleWorkflowLayout(false);
+		}
+
+	} catch (error) {
+		console.error("Failed to initialize connection:", error);
+		addMessage("system-error", `❌ Connection failed: ${error.message}`);
+		updateStatus("disconnected", "Connection failed");
+		enableAppInput(true);
+	} finally {
+		clearChatButton.disabled = false;
+		connectButton.disabled = false;
+		downloadConfigBtn.disabled = !isConnected;
+		uploadConfigBtn.disabled = false; // Can upload when disconnected
+		newConfigBtn.disabled = false;
+	}
+}
+
+async function disconnect() {
+	clearChatButton.disabled = true;
+	connectButton.disabled = true;
+	downloadConfigBtn.disabled = true;
+	uploadConfigBtn.disabled = true;
+	newConfigBtn.disabled = true;
+
+	enableInput(false);
+
+	gGraph.api.schema.remove(SCHEMA_NAME);
+
+	if (gApp) {
+		addMessage("system", "⌛ Disconnecting...");
+		await gApp.disconnect();
+		gApp = null;
+	}
+
+	isConnected = false;
+	agentCurrIndex = -1;
+	appAgentSelect.innerHTML = "<option value='-1'> - None - </option>";
+	messageInput.value = "";
+
+	updateStatus("disconnected", "Disconnected");
+	connectButton.textContent = "Connect";
+	connectButton.classList.remove("numel-btn-accent-red");
+	connectButton.classList.add("numel-btn-accent");
+	addMessage("system", "ℹ️ Disconnected");
+	addMessage("ui", END_MESSAGE);
+	enableAppInput(true);
+
+	clearChatButton.disabled = false;
+	connectButton.disabled = false;
+	downloadConfigBtn.disabled = true;
+	uploadConfigBtn.disabled = false;
+	newConfigBtn.disabled = false;
+}
+
+function toggleConnection() {
+	if (isConnected) {
+		disconnect();
+	} else {
+		connect();
+	}
+	chatModeBtn.click();
+}
+
+function isValidAgent(agent) {
+	return (agent["port"] <= 0);
+}
+
+async function setAppStatus() {
+	const status = await gApp.getStatus();
+	const config = status["config"];
+	const agents = config["agents"];
+	
+	let content = "";
+	if (agents.length === 0) {
+		agentCurrIndex = -1;
+		content = "<option value='-1'> - None - </option>";
+	} else {
+		agentCurrIndex = 0;
+		for (let i = 0; i < agents.length; i++) {
+			if (!isValidAgent(agents[i])) {
+				continue;
+			}
+			const selected = (i === agentCurrIndex) ? " selected" : "";
+			const info = config["infos"][agents[i]["info"]];
+			content += `<option value="${i}"${selected}>${info["name"]}</option>`;
+		}
+	}
+	
+	appAgentSelect.innerHTML = content;
+	appAgentSelect.disabled = false;
+	return status;
+}
+
+// ========================================================================
+// MESSAGE HANDLING
+// ========================================================================
+
+async function sendMessage() {
+	const message = messageInput.value.trim();
+	if (!message || !isConnected || !gApp) return;
+
+	addMessage("user", message);
+
+	if (agentPrevIndex !== agentCurrIndex) {
+		agentPrevIndex = agentCurrIndex;
+		const agent = gApp.status["config"]["agents"][agentPrevIndex];
+		const agentName = gApp.status["config"]["infos"][agent["info"]]["name"];
+		addMessage("ui", `🤖 Talking to Agent "${agentName}"`);
+	}
+
+	messageInput.value = "";
+	sendButton.textContent = "Messaging...";
+	sendButton.disabled = true;
+	connectButton.disabled = true;
+	clearChatButton.disabled = true;
+
+	try {
+		await gApp.send(message, agentPrevIndex);
+	} catch (error) {
+		console.error("Failed to send message:", error);
+		addMessage("system-error", `❌ Failed to send message: ${error.message}`);
+	} finally {
+		sendButton.textContent = "Send";
+		sendButton.disabled = false;
+		connectButton.disabled = false;
+		clearChatButton.disabled = false;
+	}
+}
+
+function addMessage(role, content) {
+	if (messagePrevRole !== role) {
+		const messageDiv = document.createElement("div");
+		messageDiv.className = `message ${role}`;
+		
+		if (role === "system") {
+			const display = systemMsgButton.checked ? "block" : "none";
+			messageDiv.style.display = display;
+		}
+		
+		messageDiv.innerHTML = "";
+		chatContainer.appendChild(messageDiv);
+		messagePrevRole = role;
+		messagePrevElement = messageDiv;
+	} else if (role === "system") {
+		content = `<br/>${content}`;
+	}
+	
+	messagePrevElement.innerHTML += content;
+	chatContainer.scrollTop = chatContainer.scrollHeight;
+}
+
+function clearChat() {
+	messagePrevRole = null;
+	messagePrevElement = null;
+	chatContainer.innerHTML = "";
+}
+
+// ========================================================================
+// AG-UI EVENT HANDLING
+// ========================================================================
+
+function handleAGUIEvent(event) {
+	console.log("AG-UI Event:", event);
+	if (!event) return;
+
+	switch (event.type) {
+		case NumelApp.EventType.TEXT_MESSAGE_CONTENT:
+		case NumelApp.EventType.TEXT_MESSAGE_CHUNK:
+			addMessage("agent", event.delta || "No content");
+			break;
+		case NumelApp.EventType.TEXT_MESSAGE_START:
+			addMessage("system", "🤖 Agent is responding...");
+			break;
+		case NumelApp.EventType.TEXT_MESSAGE_END:
+			addMessage("system", "✅ Response complete");
+			break;
+		case NumelApp.EventType.RUN_STARTED:
+			addMessage("system", "🚀 Agent run started");
+			break;
+		case NumelApp.EventType.RUN_FINISHED:
+			addMessage("system", "🏁 Agent run finished");
+			break;
+		case NumelApp.EventType.RUN_ERROR:
+			addMessage("system-error", `❌ Error: ${event.error || "Unknown error"}`);
+			break;
+		case NumelApp.EventType.TOOL_CALL_START:
+			addMessage("system", `🔧 Tool call: ${event.tool_name || "unknown"}`);
+			break;
+		case NumelApp.EventType.TOOL_CALL_RESULT:
+			addMessage("system", `✅ Tool result received`);
+			break;
+		default:
+			addMessage("system", `ℹ️ Event: ${event.type}`);
+			console.log("Unhandled event:", event);
+	}
+}
+
+// ========================================================================
+// UI HELPERS
+// ========================================================================
+
+function updateStatus(type, message) {
+	statusDiv.className = `numel-status numel-status-${type}`;
+	statusDiv.textContent = message;
+}
+
+function enableInput(enabled) {
+	messageInput.disabled = !enabled;
+	sendButton.disabled = !enabled;
+}
+
+function enableAppInput(enable) {
+	serverUrlInput.disabled = !enable;
+	sessionIdInput.disabled = !enable;
+	userIdInput.disabled = !enable;
+	appAgentSelect.disabled = enable;
+}
+
+function changeSystemVisibility() {
+	const divs = document.getElementsByClassName("message system");
+	const display = systemMsgButton.checked ? "block" : "none";
+	for (let div of divs) {
+		div.style.display = display;
+	}
+}
+
+// ====================================================================
+// WORKFLOW NODE LINKING
+// ====================================================================
+
+function createWorkflowLinks(config) {
+	if (!config.workflows || config.workflows.length === 0) {
+		return;
+	}
+	
+	config.workflows.forEach(workflow => {
+		const nodeMap = new Map();
+		
+		for (const node of gGraph.graph.nodes) {
+			if (node.schema_type === 'NodeConfig') {
+				const nodeId = node.properties?.id;
+				if (nodeId) {
+					nodeMap.set(nodeId, node);
+				}
+			}
+		}
+		
+		if (workflow.edges) {
+			workflow.edges.forEach(edge => {
+				const sourceNode = nodeMap.get(edge.source_node_id);
+				const targetNode = nodeMap.get(edge.target_node_id);
+				
+				if (sourceNode && targetNode) {
+					let linkExists = false;
+					if (sourceNode.outputs && sourceNode.outputs[0]) {
+						const output = sourceNode.outputs[0];
+						if (output.links) {
+							for (const linkId of output.links) {
+								const existingLink = gGraph.graph.links[linkId];
+								if (existingLink && existingLink.target_id === targetNode.id) {
+									linkExists = true;
+									break;
+								}
+							}
+						}
+					}
+					
+					if (!linkExists) {
+						try {
+							gGraph.api.link.create(sourceNode, 0, targetNode, 0);
+						} catch (e) {
+							console.warn(`Could not create link between ${edge.source_node_id} and ${edge.target_node_id}:`, e);
+						}
+					}
+				}
+			});
+		}
+	});
+	
+	gGraph.draw();
+}
+
+// ====================================================================
+// WORKFLOW EXECUTION HANDLERS
+// ====================================================================
+
+function setupWorkflowHandlers() {
+	gGraph.eventBus.on("workflow:execute", async (data) => {
+		executeWorkflow(data.workflow_index || 0, data.context || {});
+	});
+	
+	gGraph.eventBus.on("workflow:agent_call", async (data) => {
+		addMessage("system", `🤖 Workflow calling agent ${data.agent_ref}: "${data.message}"`);
+		
+		try {
+			await gApp.send(data.message, data.agent_ref);
+			addMessage("system", `✅ Agent ${data.agent_ref} responded`);
+		} catch (error) {
+			addMessage("system-error", `❌ Agent call failed: ${error.message}`);
+		}
+	});
+}
+
+async function executeWorkflow(workflowIndex, context = {}) {
+	if (!gApp || !isConnected) {
+		addMessage("system-error", "❌ Not connected to server");
+		return;
+	}
+	
+	const config = gApp.status?.config;
+	if (!config || !config.workflows || workflowIndex >= config.workflows.length) {
+		addMessage("system-error", `❌ Invalid workflow index: ${workflowIndex}`);
+		return;
+	}
+	
+	const workflow = config.workflows[workflowIndex];
+	addMessage("system", `🚀 Starting workflow: ${workflow.name || workflow.id}`);
+	
+	const workflowPanel = document.getElementById("workflowPanel");
+	if (workflowPanel) {
+		workflowPanel.style.display = "block";
+	}
+	
+	if (!context.user_query && !context.message) {
+		context.user_query = "Hello, please help me with this workflow.";
+	}
+	
+	try {
+		const url = gApp.url + "/workflow/start";
+		const response = await fetch(url, {
+			method: "POST",
+			headers: {"Content-Type": "application/json"},
+			body: JSON.stringify({
+				index: workflowIndex,
+				args: context
+			})
+		});
+		
+		const result = await response.json();
+		
+		if (result.error) {
+			addMessage("system-error", `❌ Workflow error: ${result.error}`);
+			updateWorkflowStatus("Error", result.error);
+			return;
+		}
+		
+		currentExecutionId = result.execution_id;
+		workflowStartTime = Date.now();
+		
+		addMessage("system", `✅ Workflow started (execution: ${result.execution_id})`);
+		updateWorkflowStatus("Running", "Executing workflow...");
+		
+		connectWorkflowWebSocket(result.execution_id);
+		
+	} catch (error) {
+		addMessage("system-error", `❌ Failed to start workflow: ${error.message}`);
+		updateWorkflowStatus("Error", error.message);
+	}
+}
+
+function connectWorkflowWebSocket(executionId) {
+	if (currentWorkflowWS) {
+		currentWorkflowWS.close();
+		currentWorkflowWS = null;
+	}
+	
+	const wsUrl = gApp.url.replace('http', 'ws') + `/workflow/events/${executionId}`;
+	addMessage("system", `🔌 Connecting to workflow stream...`);
+	
+	const ws = new WebSocket(wsUrl);
+	currentWorkflowWS = ws;
+	
+	ws.onopen = () => {
+		addMessage("system", `✅ Connected to workflow stream`);
+	};
+	
+	ws.onmessage = (event) => {
+		try {
+			const data = JSON.parse(event.data);
+			handleWorkflowEvent(data);
+		} catch (error) {
+			console.error('Error parsing workflow event:', error);
+		}
+	};
+	
+	ws.onerror = (error) => {
+		console.error('WebSocket error:', error);
+		addMessage("system-error", "❌ Workflow connection error");
+		updateWorkflowStatus("Error", "Connection lost");
+	};
+	
+	ws.onclose = () => {
+		addMessage("system", "🔌 Workflow stream closed");
+		currentWorkflowWS = null;
+	};
+}
+
+function handleWorkflowEvent(event) {
+	const type = event.type;
+	const data = event.data || {};
+	const nodeId = event.node_id;
+	
+	console.log('Workflow event:', type, data);
+	
+	switch (type) {
+		case 'workflow.start':
+			updateWorkflowStatus("Running", "Workflow started");
+			updateWorkflowProgress(0);
+			break;
+		case 'node.start':
+			const nodeType = data.node_type || 'unknown';
+			addMessage("system", `⚡ Executing: ${nodeType} (${nodeId})`);
+			highlightWorkflowNode(nodeId);
+			break;
+		case 'node.end':
+			addMessage("system", `✓ Completed: ${nodeId}`);
+			updateWorkflowProgress(data.progress);
+			break;
+		case 'agent.response':
+			if (data.response) {
+				addMessage("agent", data.response);
+			}
+			break;
+		case 'agent.message':
+			if (data.message) {
+				addMessage("system", `🤖 Agent: ${data.message}`);
+			}
+			break;
+		case 'node.error':
+			addMessage("system-error", `❌ Node error (${nodeId}): ${data.error}`);
+			break;
+		case 'workflow.end':
+			const status = data.status || 'completed';
+			const duration = workflowStartTime ? 
+				((Date.now() - workflowStartTime) / 1000).toFixed(2) : 
+				'unknown';
+			
+			addMessage("system", `✅ Workflow ${status} in ${duration}s`);
+			updateWorkflowStatus("Completed", `Finished in ${duration}s`);
+			updateWorkflowProgress(100);
+			
+			if (currentWorkflowWS) {
+				currentWorkflowWS.close();
+				currentWorkflowWS = null;
+			}
+			break;
+		case 'workflow.error':
+			addMessage("system-error", `❌ Workflow error: ${data.error || data.message}`);
+			updateWorkflowStatus("Failed", data.error || "Unknown error");
+			
+			if (currentWorkflowWS) {
+				currentWorkflowWS.close();
+				currentWorkflowWS = null;
+			}
+			break;
+		case 'workflow.complete':
+			const finalStatus = data.status || 'completed';
+			addMessage("system", `🏁 Workflow complete: ${finalStatus}`);
+			updateWorkflowStatus(finalStatus, "Execution finished");
+			
+			if (data.outputs) {
+				console.log('Workflow outputs:', data.outputs);
+				addMessage("system", `📊 Outputs: ${JSON.stringify(data.outputs, null, 2)}`);
+			}
+			break;
+		case 'status':
+			updateWorkflowFromStatus(data);
+			break;
+		default:
+			console.log('Unhandled workflow event:', type, data);
+	}
+}
+
+function highlightWorkflowNode(nodeId) {
+	if (gGraph && gGraph.eventBus) {
+		gGraph.eventBus.emit("workflow:node_highlight", { nodeId });
+	}
+}
+
+async function stopCurrentWorkflow() {
+	if (!currentExecutionId) {
+		addMessage("system-error", "❌ No workflow running");
+		return;
+	}
+	
+	addMessage("system", "⏹️ Stopping workflow...");
+	
+	try {
+		if (currentWorkflowWS && currentWorkflowWS.readyState === WebSocket.OPEN) {
+			currentWorkflowWS.send(JSON.stringify({ command: "stop" }));
+		}
+		
+		const url = gApp.url + `/workflow/stop/${currentExecutionId}`;
+		const response = await fetch(url, {
+			method: "POST",
+			headers: {"Content-Type": "application/json"}
+		});
+		
+		const result = await response.json();
+		
+		if (result.error) {
+			addMessage("system-error", `❌ Stop failed: ${result.error}`);
+		} else {
+			addMessage("system", `✅ ${result.message || 'Workflow stopped'}`);
+			updateWorkflowStatus("Cancelled", "Stopped by user");
+		}
+	} catch (error) {
+		addMessage("system-error", `❌ Failed to stop workflow: ${error.message}`);
+	}
+}
+
+async function getWorkflowStatus() {
+	if (!currentExecutionId) {
+		return null;
+	}
+	
+	try {
+		const url = gApp.url + `/workflow/status/${currentExecutionId}`;
+		const response = await fetch(url, {
+			method: "POST",
+			headers: {"Content-Type": "application/json"}
+		});
+		
+		const result = await response.json();
+		
+		if (result.error) {
+			console.error('Failed to get workflow status:', result.error);
+			return null;
+		}
+		
+		updateWorkflowFromStatus(result);
+		return result;
+	} catch (error) {
+		console.error('Error getting workflow status:', error);
+		return null;
+	}
+}
+
+// ====================================================================
+// WORKFLOW UI UPDATES
+// ====================================================================
+
+function updateWorkflowStatus(status, message) {
+	const statusEl = document.getElementById("workflowStatus");
+	const messageEl = document.getElementById("workflowMessage");
+	
+	if (statusEl) {
+		statusEl.textContent = status;
+		statusEl.className = `workflow-status workflow-status-${status.toLowerCase()}`;
+	}
+	
+	if (messageEl && message) {
+		messageEl.textContent = message;
+	}
+}
+
+function updateWorkflowProgress(percent) {
+	const progressBar = document.getElementById("workflowProgressBar");
+	const progressText = document.getElementById("workflowProgressText");
+	
+	if (progressBar) {
+		progressBar.style.width = `${percent}%`;
+	}
+	
+	if (progressText) {
+		progressText.textContent = `${Math.round(percent)}%`;
+	}
+}
+
+function updateWorkflowFromStatus(status) {
+	const {
+		status: execStatus,
+		progress,
+		duration,
+		completed_nodes,
+		total_nodes,
+		outputs,
+		errors
+	} = status;
+	
+	updateWorkflowStatus(execStatus, `${completed_nodes}/${total_nodes} nodes`);
+	
+	if (progress !== undefined) {
+		updateWorkflowProgress(progress);
+	}
+	
+	if (duration) {
+		const durationEl = document.getElementById("workflowDuration");
+		if (durationEl) {
+			durationEl.textContent = `${duration.toFixed(2)}s`;
+		}
+	}
+	
+	if (errors && errors.length > 0) {
+		errors.forEach(err => {
+			addMessage("system-error", `❌ ${err.error || err.message}`);
+		});
+	}
+}
+
+function toggleWorkflowLayout(show) {
+	const body = document.body;
+	const panel = document.getElementById("workflowPanel");
+	
+	if (show) {
+		// Show workflow panel
+		body.classList.add("workflow-active");
+		if (panel) {
+			panel.style.display = ""; // Remove inline style to let CSS control it
+		}
+		console.log("✅ Workflow panel shown");
+	} else {
+		// Hide workflow panel
+		body.classList.remove("workflow-active");
+		if (panel) {
+			panel.style.display = ""; // Remove inline style
+		}
+		console.log("❌ Workflow panel hidden");
+	}
+	
+	// Force graph redraw after layout change
+	if (gGraph) {
+		setTimeout(() => {
+			gGraph.api.view.center();
+			gGraph.draw();
+		}, 100);
+	}
+}
+
+// Also update the showWorkflowList function to ensure panel is visible:
+function showWorkflowList() {
+	const config = gApp?.status?.config;
+	if (!config || !config.workflows) {
+		addMessage("system-error", "❌ No workflows available");
+		return;
+	}
+	
+	// Make sure workflow panel is visible
+	toggleWorkflowLayout(true);
+	
+	const workflowListEl = document.getElementById("workflowList");
+	if (!workflowListEl) return;
+	
+	workflowListEl.innerHTML = "";
+	
+	if (config.workflows.length === 0) {
+		workflowListEl.innerHTML = '<div class="workflow-list-empty">No workflows configured</div>';
+		return;
+	}
+	
+	config.workflows.forEach((workflow, index) => {
+		const item = document.createElement("div");
+		item.className = "workflow-list-item";
+		item.innerHTML = `
+			<div class="workflow-item-name">${workflow.name || workflow.id}</div>
+			<div class="workflow-item-desc">${workflow.description || 'No description'}</div>
+			<button class="numel-btn numel-btn-primary workflow-execute-btn" data-index="${index}">
+				▶️ Execute
+			</button>
+		`;
+		
+		workflowListEl.appendChild(item);
+	});
+	
+	// Attach event listeners
+	document.querySelectorAll(".workflow-execute-btn").forEach(btn => {
+		btn.addEventListener("click", (e) => {
+			const index = parseInt(e.target.dataset.index);
+			executeWorkflow(index);
+		});
+	});
+	
+	console.log(`✅ Workflow list populated with ${config.workflows.length} workflows`);
+}
+
+// ====================================================================
+// WORKFLOW CONTROLS
+// ====================================================================
+
+function setupWorkflowControls() {
+	const stopBtn = document.getElementById("stopWorkflowBtn");
+	if (stopBtn) {
+		stopBtn.addEventListener("click", stopCurrentWorkflow);
+	}
+	
+	const refreshBtn = document.getElementById("refreshWorkflowBtn");
+	if (refreshBtn) {
+		refreshBtn.addEventListener("click", showWorkflowList);
+	}
+	
+	const statusBtn = document.getElementById("getWorkflowStatusBtn");
+	if (statusBtn) {
+		statusBtn.addEventListener("click", getWorkflowStatus);
+	}
+}
+
+function setupWorkflowPanelToggle() {
+	const toggleBtn = document.getElementById("toggleWorkflowPanel");
+	const panel = document.getElementById("workflowPanel");
+	
+	if (toggleBtn && panel) {
+		toggleBtn.addEventListener("click", () => {
+			panel.classList.toggle("collapsed");
+			toggleBtn.textContent = panel.classList.contains("collapsed") ? 
+				"▶ Expand" : "▼ Collapse";
+		});
+	}
+}
+
+// ====================================================================
+// VIEW MODE SWITCHING
+// ====================================================================
+
+// Add UI controls for switching between config view and workflow view
+function addViewModeControls() {
+	// This can be added to your toolbar
+	const modeSelect = document.createElement('select');
+	modeSelect.id = 'viewMode';
+	modeSelect.innerHTML = `
+		<option value="config">📋 Config View</option>
+		<option value="workflow">🔄 Workflow View</option>
+	`;
+	
+	modeSelect.addEventListener('change', (e) => {
+		switchViewMode(e.target.value);
+	});
+	
+	// Add to toolbar or control panel
+	document.querySelector('.numel-toolbar').appendChild(modeSelect);
+}
+
+function switchViewMode(mode) {
+	if (mode === 'workflow') {
+		// Show only workflow nodes
+		gGraph.api.filter.apply((node) => {
+			return node.type?.startsWith('Workflow.') || 
+				   node.schema_type === 'WorkflowConfig' ||
+				   node.schema_type === 'NodeConfig' ||
+				   node.schema_type === 'EdgeConfig';
+		});
+		
+		addMessage("system", "📊 Switched to Workflow View");
+		gGraph.api.layout.apply("hierarchical-vertical");
+		
+	} else {
+		// Show full config
+		gGraph.api.filter.clear();
+		addMessage("system", "📋 Switched to Config View");
+		gGraph.api.layout.apply("circular");
+	}
+	
+	gGraph.api.view.center();
+}
+
+// ========================================================================
+// CONFIG MANAGEMENT
+// ========================================================================
+
+async function downloadConfig() {
+	if (!gApp || !gApp.isValid()) {
+		addMessage("system-error", "⚠️ Not connected to server");
+		return;
+	}
+
+	try {
+		downloadConfigBtn.disabled = true;
+		addMessage("system", "📥 Downloading config...");
+		
+		const config = await gApp.getConfig();
+		
+		// Create and download JSON file
+		const json = JSON.stringify(config, null, 2);
+		const blob = new Blob([json], { type: 'application/json' });
+		const url = URL.createObjectURL(blob);
+		
+		const a = document.createElement('a');
+		a.href = url;
+		a.download = `config_${new Date().toISOString().slice(0,10)}.json`;
+		document.body.appendChild(a);
+		a.click();
+		document.body.removeChild(a);
+		URL.revokeObjectURL(url);
+		
+		addMessage("system", "✅ Config downloaded successfully");
+	} catch (error) {
+		console.error("Failed to download config:", error);
+		addMessage("system-error", `❌ Failed to download config: ${error.message}`);
+	} finally {
+		downloadConfigBtn.disabled = false;
+	}
+}
+
+async function uploadConfig() {
+	if (!gApp || !gApp.isValid()) {
+		addMessage("system-error", "⚠️ Not connected to server");
+		return;
+	}
+	
+	// Trigger file input
+	const fileInput = document.getElementById('sg-importConfigFile');
+	fileInput.click();
+}
+
+async function handleConfigFileUpload(event) {
+	const file = event.target.files[0];
+	if (!file) return;
+
+	try {
+		uploadConfigBtn.disabled = true;
+		addMessage("system", "📤 Uploading config...");
+		
+		// Read file
+		const text = await file.text();
+		const config = JSON.parse(text);
+		
+		// Validate basic structure
+		if (!config || typeof config !== 'object') {
+			throw new Error("Invalid config file format");
+		}
+		
+		// Confirm before uploading (will require restart)
+		const confirmed = confirm(
+			"⚠️ Uploading a new config will stop the current application.\n" +
+			"You'll need to reconnect after upload. Continue?"
+		);
+		
+		if (!confirmed) {
+			addMessage("system", "ℹ️ Config upload cancelled");
+			event.target.value = '';
+			return;
+		}
+		
+		// Stop the app first
+		if (isConnected) {
+			await gApp.stop();
+			addMessage("system", "⏸️ Application stopped");
+		}
+		
+		// Upload config
+		const result = await gApp.putConfig(config);
+		
+		if (result.error) {
+			throw new Error(result.error);
+		}
+		
+		addMessage("system", "✅ Config uploaded successfully");
+		addMessage("system", "ℹ️ Click 'Connect' to start with new config");
+		
+		// Update UI state
+		isConnected = false;
+		gApp = null;
+		enableInput(false);
+		connectButton.textContent = "Connect";
+		connectButton.classList.remove("numel-btn-accent-red");
+		connectButton.classList.add("numel-btn-accent");
+		updateStatus("disconnected", "Ready to connect");
+		
+	} catch (error) {
+		console.error("Failed to upload config:", error);
+		addMessage("system-error", `❌ Failed to upload config: ${error.message}`);
+	} finally {
+		uploadConfigBtn.disabled = false;
+		event.target.value = '';
+	}
+}
+
+function createNewConfig() {
+	if (!gApp || !gApp.isValid()) {
+		addMessage("system-error", "⚠️ Not connected to server");
+		return;
+	}
+	
+	const confirmed = confirm(
+		"⚠️ Creating a new config will stop the current application.\n" +
+		"This will create a minimal default configuration.\n" +
+		"Continue?"
+	);
+	
+	if (!confirmed) {
+		return;
+	}
+	
+	// Create minimal config
+	const newConfig = {
+		"port": 8000,
+		"info": {
+			"version": "1.0.0",
+			"name": "Numel Playground",
+			"author": "user@numel.app",
+			"description": "New Numel AI Configuration"
+		},
+		"options": {
+			"seed": null,
+			"reload": true
+		},
+		"backends": [
+			{
+				"type": "agno",
+				"version": ""
+			}
+		],
+		"models": [
+			{
+				"type": "openai",
+				"id": "gpt-4"
+			}
+		],
+		"embeddings": [
+			{
+				"type": "openai",
+				"id": ""
+			}
+		],
+		"prompts": [
+			{
+				"model": 0,
+				"embedding": 0,
+				"description": "Numel AI Assistant",
+				"instructions": [
+					"Be helpful and informative"
+				]
+			}
+		],
+		"content_dbs": [],
+		"index_dbs": [],
+		"memory_mgrs": [],
+		"session_mgrs": [],
+		"knowledge_mgrs": [],
+		"tools": [],
+		"agent_options": [
+			{
+				"markdown": true
+			}
+		],
+		"agents": [
+			{
+				"info": {
+					"version": "1.0.0",
+					"name": "Default Agent",
+					"author": "user@numel.app"
+				},
+				"options": 0,
+				"backend": 0,
+				"prompt": 0,
+				"content_db": null,
+				"memory_mgr": null,
+				"session_mgr": null,
+				"knowledge_mgr": null,
+				"tools": []
+			}
+		]
+	};
+	
+	// Download as template
+	const json = JSON.stringify(newConfig, null, 2);
+	const blob = new Blob([json], { type: 'application/json' });
+	const url = URL.createObjectURL(blob);
+	
+	const a = document.createElement('a');
+	a.href = url;
+	a.download = `config_new_${new Date().toISOString().slice(0,10)}.json`;
+	document.body.appendChild(a);
+	a.click();
+	document.body.removeChild(a);
+	URL.revokeObjectURL(url);
+	
+	addMessage("system", "📄 New config template downloaded");
+	addMessage("system", "ℹ️ Edit the file and upload it to apply");
+}
+
+// ========================================================================
+// ENTRY POINT
+// ========================================================================
+
+if (document.readyState === 'loading') {
+	document.addEventListener('DOMContentLoaded', initializeApp);
+} else {
+	initializeApp();
+}